if PLAT_VERSATILE

config PLAT_VERSATILE_CLCD
	bool

config PLAT_VERSATILE_FPGA_IRQ
	bool

config PLAT_VERSATILE_LEDS
	def_bool y if LEDS_CLASS
	depends on ARCH_REALVIEW || ARCH_VERSATILE

config PLAT_VERSATILE_SCHED_CLOCK
<<<<<<< HEAD
	def_bool y
	select HAVE_SCHED_CLOCK
=======
	def_bool y if !ARCH_INTEGRATOR_AP
>>>>>>> 6c634726

endif<|MERGE_RESOLUTION|>--- conflicted
+++ resolved
@@ -11,11 +11,6 @@
 	depends on ARCH_REALVIEW || ARCH_VERSATILE
 
 config PLAT_VERSATILE_SCHED_CLOCK
-<<<<<<< HEAD
 	def_bool y
-	select HAVE_SCHED_CLOCK
-=======
-	def_bool y if !ARCH_INTEGRATOR_AP
->>>>>>> 6c634726
 
 endif