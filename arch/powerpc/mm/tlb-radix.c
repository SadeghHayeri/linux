--- conflicted
+++ resolved
@@ -50,13 +50,7 @@
 	for (set = 0; set < POWER9_TLB_SETS_RADIX ; set++) {
 		__tlbiel_pid(pid, set, ric);
 	}
-<<<<<<< HEAD
-	if (cpu_has_feature(CPU_FTR_POWER9_DD1))
-		asm volatile(PPC_INVALIDATE_ERAT : : :"memory");
-	return;
-=======
 	asm volatile(PPC_INVALIDATE_ERAT "; isync" : : :"memory");
->>>>>>> c470abd4
 }
 
 static inline void _tlbie_pid(unsigned long pid, unsigned long ric)
@@ -89,8 +83,6 @@
 	asm volatile(PPC_TLBIEL(%0, %4, %3, %2, %1)
 		     : : "r"(rb), "i"(r), "i"(prs), "i"(ric), "r"(rs) : "memory");
 	asm volatile("ptesync": : :"memory");
-	if (cpu_has_feature(CPU_FTR_POWER9_DD1))
-		asm volatile(PPC_INVALIDATE_ERAT : : :"memory");
 }
 
 static inline void _tlbie_va(unsigned long va, unsigned long pid,
