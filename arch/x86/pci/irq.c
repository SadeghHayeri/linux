--- conflicted
+++ resolved
@@ -102,12 +102,7 @@
 			return rt;
 		printk(KERN_WARNING "PCI: PIRQ table NOT found at pirqaddr\n");
 	}
-<<<<<<< HEAD
 	for (addr = (u8 *) __va(0xf0000); addr < (u8 *) __va(0x100000); addr += 16) {
-=======
-	for (addr = (u8 *) __va(0xf0000); addr < (u8 *) __va(0x100000);
-		addr += 16) {
->>>>>>> 58b6e553
 		rt = pirq_check_routing_table(addr);
 		if (rt)
 			return rt;
@@ -129,27 +124,14 @@
 	struct irq_info *e;
 
 	memset(busmap, 0, sizeof(busmap));
-<<<<<<< HEAD
 	for (i = 0; i < (rt->size - sizeof(struct irq_routing_table)) / sizeof(struct irq_info); i++) {
-=======
-	for (i = 0; i < (rt->size - sizeof(struct irq_routing_table)) /
-		sizeof(struct irq_info); i++) {
->>>>>>> 58b6e553
 		e = &rt->slots[i];
 #ifdef DEBUG
 		{
 			int j;
-<<<<<<< HEAD
 			DBG(KERN_DEBUG "%02x:%02x slot=%02x", e->bus, e->devfn/8, e->slot);
 			for (j = 0; j < 4; j++)
 				DBG(" %d:%02x/%04x", j, e->irq[j].link, e->irq[j].bitmap);
-=======
-			DBG(KERN_DEBUG "%02x:%02x slot=%02x", e->bus,
-				e->devfn/8, e->slot);
-			for (j = 0; j < 4; j++)
-				DBG(" %d:%02x/%04x", j, e->irq[j].link,
-					e->irq[j].bitmap);
->>>>>>> 58b6e553
 			DBG("\n");
 		}
 #endif
@@ -194,8 +176,7 @@
  * Common IRQ routing practice: nibbles in config space,
  * offset by some magic constant.
  */
-static unsigned int
-read_config_nybble(struct pci_dev *router, unsigned offset, unsigned nr)
+static unsigned int read_config_nybble(struct pci_dev *router, unsigned offset, unsigned nr)
 {
 	u8 x;
 	unsigned reg = offset + (nr >> 1);
@@ -222,18 +203,15 @@
  */
 static int pirq_ali_get(struct pci_dev *router, struct pci_dev *dev, int pirq)
 {
-	static const unsigned char irqmap[16] = { 0, 9, 3, 10, 4, 5, 7, 6, 1,
-		11, 0, 12, 0, 14, 0, 15 };
+	static const unsigned char irqmap[16] = { 0, 9, 3, 10, 4, 5, 7, 6, 1, 11, 0, 12, 0, 14, 0, 15 };
 
 	WARN_ON_ONCE(pirq > 16);
 	return irqmap[read_config_nybble(router, 0x48, pirq-1)];
 }
 
-static int
-pirq_ali_set(struct pci_dev *router, struct pci_dev *dev, int pirq, int irq)
-{
-	static const unsigned char irqmap[16] = { 0, 8, 0, 2, 4, 5, 7, 6, 0, 1,
-		3, 9, 11, 0, 13, 15 };
+static int pirq_ali_set(struct pci_dev *router, struct pci_dev *dev, int pirq, int irq)
+{
+	static const unsigned char irqmap[16] = { 0, 8, 0, 2, 4, 5, 7, 6, 0, 1, 3, 9, 11, 0, 13, 15 };
 	unsigned int val = irqmap[irq];
 
 	WARN_ON_ONCE(pirq > 16);
@@ -256,8 +234,7 @@
 	return (x < 16) ? x : 0;
 }
 
-static int
-pirq_piix_set(struct pci_dev *router, struct pci_dev *dev, int pirq, int irq)
+static int pirq_piix_set(struct pci_dev *router, struct pci_dev *dev, int pirq, int irq)
 {
 	pci_write_config_byte(router, pirq, irq);
 	return 1;
@@ -273,8 +250,7 @@
 	return read_config_nybble(router, 0x55, pirq == 4 ? 5 : pirq);
 }
 
-static int
-pirq_via_set(struct pci_dev *router, struct pci_dev *dev, int pirq, int irq)
+static int pirq_via_set(struct pci_dev *router, struct pci_dev *dev, int pirq, int irq)
 {
 	write_config_nybble(router, 0x55, pirq == 4 ? 5 : pirq, irq);
 	return 1;
@@ -285,8 +261,7 @@
  * but without the ugly irq number munging.
  * However, for 82C586, nibble map is different .
  */
-static int
-pirq_via586_get(struct pci_dev *router, struct pci_dev *dev, int pirq)
+static int pirq_via586_get(struct pci_dev *router, struct pci_dev *dev, int pirq)
 {
 	static const unsigned int pirqmap[5] = { 3, 2, 5, 1, 1 };
 
@@ -294,8 +269,7 @@
 	return read_config_nybble(router, 0x55, pirqmap[pirq-1]);
 }
 
-static int
-pirq_via586_set(struct pci_dev *router, struct pci_dev *dev, int pirq, int irq)
+static int pirq_via586_set(struct pci_dev *router, struct pci_dev *dev, int pirq, int irq)
 {
 	static const unsigned int pirqmap[5] = { 3, 2, 5, 1, 1 };
 
@@ -317,8 +291,7 @@
 	return read_config_nybble(router, 0x43, pirqmap[pirq-1]);
 }
 
-static int
-pirq_ite_set(struct pci_dev *router, struct pci_dev *dev, int pirq, int irq)
+static int pirq_ite_set(struct pci_dev *router, struct pci_dev *dev, int pirq, int irq)
 {
 	static const unsigned char pirqmap[4] = { 1, 0, 2, 3 };
 
@@ -336,8 +309,7 @@
 	return read_config_nybble(router, 0xb8, pirq >> 4);
 }
 
-static int
-pirq_opti_set(struct pci_dev *router, struct pci_dev *dev, int pirq, int irq)
+static int pirq_opti_set(struct pci_dev *router, struct pci_dev *dev, int pirq, int irq)
 {
 	write_config_nybble(router, 0xb8, pirq >> 4, irq);
 	return 1;
@@ -353,8 +325,7 @@
 	return read_config_nybble(router, 0x5C, (pirq-1)^1);
 }
 
-static int
-pirq_cyrix_set(struct pci_dev *router, struct pci_dev *dev, int pirq, int irq)
+static int pirq_cyrix_set(struct pci_dev *router, struct pci_dev *dev, int pirq, int irq)
 {
 	write_config_nybble(router, 0x5C, (pirq-1)^1, irq);
 	return 1;
@@ -437,8 +408,7 @@
 	return (x & PIRQ_SIS_IRQ_DISABLE) ? 0 : (x & PIRQ_SIS_IRQ_MASK);
 }
 
-static int
-pirq_sis_set(struct pci_dev *router, struct pci_dev *dev, int pirq, int irq)
+static int pirq_sis_set(struct pci_dev *router, struct pci_dev *dev, int pirq, int irq)
 {
 	u8 x;
 	int reg;
@@ -472,8 +442,7 @@
 	return read_config_nybble(router, 0x74, pirq-1);
 }
 
-static int
-pirq_vlsi_set(struct pci_dev *router, struct pci_dev *dev, int pirq, int irq)
+static int pirq_vlsi_set(struct pci_dev *router, struct pci_dev *dev, int pirq, int irq)
 {
 	WARN_ON_ONCE(pirq >= 9);
 	if (pirq > 8) {
@@ -495,8 +464,7 @@
  * 0x00 for ACPI (SCI), 0x01 for USB, 0x02 for IDE0, 0x04 for IDE1,
  * and 0x03 for SMBus.
  */
-static int
-pirq_serverworks_get(struct pci_dev *router, struct pci_dev *dev, int pirq)
+static int pirq_serverworks_get(struct pci_dev *router, struct pci_dev *dev, int pirq)
 {
 	outb(pirq, 0xc00);
 	return inb(0xc01) & 0xf;
@@ -518,32 +486,20 @@
  * offset 0x56 0-3 PIRQA  4-7  PIRQB
  * offset 0x57 0-3 PIRQC  4-7  PIRQD
  */
-static int
-pirq_amd756_get(struct pci_dev *router, struct pci_dev *dev, int pirq)
+static int pirq_amd756_get(struct pci_dev *router, struct pci_dev *dev, int pirq)
 {
 	u8 irq;
 	irq = 0;
 	if (pirq <= 4)
 		irq = read_config_nybble(router, 0x56, pirq - 1);
-<<<<<<< HEAD
 	printk(KERN_INFO "AMD756: dev %04x:%04x, router pirq : %d get irq : %2d\n",
-=======
-	printk(KERN_INFO
-		"AMD756: dev %04x:%04x, router pirq : %d get irq : %2d\n",
->>>>>>> 58b6e553
 		dev->vendor, dev->device, pirq, irq);
 	return irq;
 }
 
-static int
-pirq_amd756_set(struct pci_dev *router, struct pci_dev *dev, int pirq, int irq)
-{
-<<<<<<< HEAD
+static int pirq_amd756_set(struct pci_dev *router, struct pci_dev *dev, int pirq, int irq)
+{
 	printk(KERN_INFO "AMD756: dev %04x:%04x, router pirq : %d SET irq : %2d\n",
-=======
-	printk(KERN_INFO
-		"AMD756: dev %04x:%04x, router pirq : %d SET irq : %2d\n",
->>>>>>> 58b6e553
 		dev->vendor, dev->device, pirq, irq);
 	if (pirq <= 4)
 		write_config_nybble(router, 0x56, pirq - 1, irq);
@@ -572,8 +528,7 @@
 
 #ifdef CONFIG_PCI_BIOS
 
-static int
-pirq_bios_set(struct pci_dev *router, struct pci_dev *dev, int pirq, int irq)
+static int pirq_bios_set(struct pci_dev *router, struct pci_dev *dev, int pirq, int irq)
 {
 	struct pci_dev *bridge;
 	int pin = pci_get_interrupt_pin(dev, &bridge);
@@ -582,14 +537,11 @@
 
 #endif
 
-static __init int
-intel_router_probe(struct irq_router *r, struct pci_dev *router, u16 device)
+static __init int intel_router_probe(struct irq_router *r, struct pci_dev *router, u16 device)
 {
 	static struct pci_device_id __initdata pirq_440gx[] = {
-		{ PCI_DEVICE(PCI_VENDOR_ID_INTEL,
-			PCI_DEVICE_ID_INTEL_82443GX_0) },
-		{ PCI_DEVICE(PCI_VENDOR_ID_INTEL,
-			PCI_DEVICE_ID_INTEL_82443GX_2) },
+		{ PCI_DEVICE(PCI_VENDOR_ID_INTEL, PCI_DEVICE_ID_INTEL_82443GX_0) },
+		{ PCI_DEVICE(PCI_VENDOR_ID_INTEL, PCI_DEVICE_ID_INTEL_82443GX_2) },
 		{ },
 	};
 
@@ -699,8 +651,7 @@
 	return 0;
 }
 
-static __init int
-vlsi_router_probe(struct irq_router *r, struct pci_dev *router, u16 device)
+static __init int vlsi_router_probe(struct irq_router *r, struct pci_dev *router, u16 device)
 {
 	switch (device) {
 	case PCI_DEVICE_ID_VLSI_82C534:
@@ -727,8 +678,7 @@
 	return 0;
 }
 
-static __init int
-sis_router_probe(struct irq_router *r, struct pci_dev *router, u16 device)
+static __init int sis_router_probe(struct irq_router *r, struct pci_dev *router, u16 device)
 {
 	if (device != PCI_DEVICE_ID_SI_503)
 		return 0;
@@ -739,8 +689,7 @@
 	return 1;
 }
 
-static __init int
-cyrix_router_probe(struct irq_router *r, struct pci_dev *router, u16 device)
+static __init int cyrix_router_probe(struct irq_router *r, struct pci_dev *router, u16 device)
 {
 	switch (device) {
 	case PCI_DEVICE_ID_CYRIX_5520:
@@ -752,8 +701,7 @@
 	return 0;
 }
 
-static __init int
-opti_router_probe(struct irq_router *r, struct pci_dev *router, u16 device)
+static __init int opti_router_probe(struct irq_router *r, struct pci_dev *router, u16 device)
 {
 	switch (device) {
 	case PCI_DEVICE_ID_OPTI_82C700:
@@ -765,8 +713,7 @@
 	return 0;
 }
 
-static __init int
-ite_router_probe(struct irq_router *r, struct pci_dev *router, u16 device)
+static __init int ite_router_probe(struct irq_router *r, struct pci_dev *router, u16 device)
 {
 	switch (device) {
 	case PCI_DEVICE_ID_ITE_IT8330G_0:
@@ -778,8 +725,7 @@
 	return 0;
 }
 
-static __init int
-ali_router_probe(struct irq_router *r, struct pci_dev *router, u16 device)
+static __init int ali_router_probe(struct irq_router *r, struct pci_dev *router, u16 device)
 {
 	switch (device) {
 	case PCI_DEVICE_ID_AL_M1533:
@@ -793,8 +739,7 @@
 	return 0;
 }
 
-static __init int
-amd_router_probe(struct irq_router *r, struct pci_dev *router, u16 device)
+static __init int amd_router_probe(struct irq_router *r, struct pci_dev *router, u16 device)
 {
 	switch (device) {
 	case PCI_DEVICE_ID_AMD_VIPER_740B:
@@ -814,12 +759,7 @@
 	return 1;
 }
 
-<<<<<<< HEAD
 static __init int pico_router_probe(struct irq_router *r, struct pci_dev *router, u16 device)
-=======
-static __init int
-pico_router_probe(struct irq_router *r, struct pci_dev *router, u16 device)
->>>>>>> 58b6e553
 {
 	switch (device) {
 	case PCI_DEVICE_ID_PICOPOWER_PT86C523:
@@ -991,15 +931,9 @@
 			newirq = 0;
 		else
 			printk("\n" KERN_WARNING
-<<<<<<< HEAD
-			"PCI: IRQ %i for device %s doesn't match PIRQ mask "
-			"- try pci=usepirqmask\n" KERN_DEBUG, newirq,
-			pci_name(dev));
-=======
 				"PCI: IRQ %i for device %s doesn't match PIRQ mask - try pci=usepirqmask\n"
 				KERN_DEBUG, newirq,
 				pci_name(dev));
->>>>>>> 58b6e553
 	}
 	if (!newirq && assign) {
 		for (i = 0; i < 16; i++) {
@@ -1054,26 +988,16 @@
 		if (!info)
 			continue;
 		if (info->irq[pin].link == pirq) {
-<<<<<<< HEAD
-			/* We refuse to override the dev->irq information. Give a warning! */
-=======
 			/*
 			 * We refuse to override the dev->irq
 			 * information. Give a warning!
 			 */
->>>>>>> 58b6e553
 			if (dev2->irq && dev2->irq != irq && \
 			(!(pci_probe & PCI_USE_PIRQ_MASK) || \
 			((1 << dev2->irq) & mask))) {
 #ifndef CONFIG_PCI_MSI
-<<<<<<< HEAD
 				printk(KERN_INFO "IRQ routing conflict for %s, have irq %d, want irq %d\n",
 				       pci_name(dev2), dev2->irq, irq);
-=======
-				printk(KERN_INFO
-					"IRQ routing conflict for %s, have irq %d, want irq %d\n",
-					pci_name(dev2), dev2->irq, irq);
->>>>>>> 58b6e553
 #endif
 				continue;
 			}
@@ -1139,31 +1063,18 @@
 	 * parent slot, and pin number. The SMP code detects such bridged
 	 * busses itself so we should get into this branch reliably.
 	 */
-<<<<<<< HEAD
 				if (irq < 0 && dev->bus->parent) { /* go back to the bridge */
-=======
-				if (irq < 0 && dev->bus->parent) {
-					/* go back to the bridge */
->>>>>>> 58b6e553
 					struct pci_dev *bridge = dev->bus->self;
 
 					pin = (pin + PCI_SLOT(dev->devfn)) % 4;
 					irq = IO_APIC_get_PCI_irq_vector(bridge->bus->number,
-<<<<<<< HEAD
 							PCI_SLOT(bridge->devfn), pin);
-=======
-							PCI_SLOT(bridge->devfn),
-							pin);
->>>>>>> 58b6e553
 					if (irq >= 0)
-						printk(KERN_WARNING
-							"PCI: using PPB %s[%c] to get irq %d\n",
-							pci_name(bridge),
-							'A' + pin, irq);
+						printk(KERN_WARNING "PCI: using PPB %s[%c] to get irq %d\n",
+							pci_name(bridge), 'A' + pin, irq);
 				}
 				if (irq >= 0) {
-					printk(KERN_INFO
-						"PCI->APIC IRQ transform: %s[%c] -> IRQ %d\n",
+					printk(KERN_INFO "PCI->APIC IRQ transform: %s[%c] -> IRQ %d\n",
 						pci_name(dev), 'A' + pin, irq);
 					dev->irq = irq;
 				}
@@ -1305,23 +1216,15 @@
 		if (io_apic_assign_pci_irqs) {
 			int irq;
 
-			irq = IO_APIC_get_PCI_irq_vector(dev->bus->number,
-				PCI_SLOT(dev->devfn), pin);
+			irq = IO_APIC_get_PCI_irq_vector(dev->bus->number, PCI_SLOT(dev->devfn), pin);
 			/*
-			 * Busses behind bridges are typically not
-			 * listed in the MP-table.  In this case we have
-			 * to look up the IRQ based on the parent bus,
-			 * parent slot, and pin number. The SMP code
-			 * detects such bridged busses itself so we
-			 * should get into this branch reliably.
+			 * Busses behind bridges are typically not listed in the MP-table.
+			 * In this case we have to look up the IRQ based on the parent bus,
+			 * parent slot, and pin number. The SMP code detects such bridged
+			 * busses itself so we should get into this branch reliably.
 			 */
 			temp_dev = dev;
-<<<<<<< HEAD
 			while (irq < 0 && dev->bus->parent) { /* go back to the bridge */
-=======
-			while (irq < 0 && dev->bus->parent) {
-				/* go back to the bridge */
->>>>>>> 58b6e553
 				struct pci_dev *bridge = dev->bus->self;
 
 				pin = (pin + PCI_SLOT(dev->devfn)) % 4;
