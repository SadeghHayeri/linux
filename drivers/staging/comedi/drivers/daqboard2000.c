/*
   comedi/drivers/daqboard2000.c
   hardware driver for IOtech DAQboard/2000

   COMEDI - Linux Control and Measurement Device Interface
   Copyright (C) 1999 Anders Blomdell <anders.blomdell@control.lth.se>

   This program is free software; you can redistribute it and/or modify
   it under the terms of the GNU General Public License as published by
   the Free Software Foundation; either version 2 of the License, or
   (at your option) any later version.

   This program is distributed in the hope that it will be useful,
   but WITHOUT ANY WARRANTY; without even the implied warranty of
   MERCHANTABILITY or FITNESS FOR A PARTICULAR PURPOSE.  See the
   GNU General Public License for more details.

   You should have received a copy of the GNU General Public License
   along with this program; if not, write to the Free Software
   Foundation, Inc., 675 Mass Ave, Cambridge, MA 02139, USA.

 */
/*
Driver: daqboard2000
Description: IOTech DAQBoard/2000
Author: Anders Blomdell <anders.blomdell@control.lth.se>
Status: works
Updated: Mon, 14 Apr 2008 15:28:52 +0100
Devices: [IOTech] DAQBoard/2000 (daqboard2000)

Much of the functionality of this driver was determined from reading
the source code for the Windows driver.

The FPGA on the board requires initialization code, which can
be loaded by comedi_config using the -i
option.  The initialization code is available from http://www.comedi.org
in the comedi_nonfree_firmware tarball.

Configuration options:
  [0] - PCI bus of device (optional)
  [1] - PCI slot of device (optional)
  If bus/slot is not specified, the first supported
  PCI device found will be used.
*/
/*
   This card was obviously never intended to leave the Windows world,
   since it lacked all kind of hardware documentation (except for cable
   pinouts, plug and pray has something to catch up with yet).

   With some help from our swedish distributor, we got the Windows sourcecode
   for the card, and here are the findings so far.

   1. A good document that describes the PCI interface chip is 9080db-106.pdf
      available from http://www.plxtech.com/products/io/pci9080 

   2. The initialization done so far is:
        a. program the FPGA (windows code sans a lot of error messages)
	b.

   3. Analog out seems to work OK with DAC's disabled, if DAC's are enabled,
      you have to output values to all enabled DAC's until result appears, I
      guess that it has something to do with pacer clocks, but the source
      gives me no clues. I'll keep it simple so far.

   4. Analog in.
        Each channel in the scanlist seems to be controlled by four
	control words:

        Word0:
          +-+-+-+-+-+-+-+-+-+-+-+-+-+-+-+-+
          ! | | | ! | | | ! | | | ! | | | !
          +-+-+-+-+-+-+-+-+-+-+-+-+-+-+-+-+

        Word1:
          +-+-+-+-+-+-+-+-+-+-+-+-+-+-+-+-+
          ! | | | ! | | | ! | | | ! | | | !
          +-+-+-+-+-+-+-+-+-+-+-+-+-+-+-+-+
	   |             |       | | | | |
           +------+------+       | | | | +-- Digital input (??)
		  |		 | | | +---- 10 us settling time
		  |		 | | +------ Suspend acquisition (last to scan)
		  |		 | +-------- Simultaneous sample and hold
		  |		 +---------- Signed data format
		  +------------------------- Correction offset low

        Word2:
          +-+-+-+-+-+-+-+-+-+-+-+-+-+-+-+-+
          ! | | | ! | | | ! | | | ! | | | !
          +-+-+-+-+-+-+-+-+-+-+-+-+-+-+-+-+
           |     | |     | | | | | |     |
           +-----+ +--+--+ +++ +++ +--+--+
              |       |     |   |     +----- Expansion channel
	      |       |     |   +----------- Expansion gain
              |       |     +--------------- Channel (low)
	      |       +--------------------- Correction offset high
	      +----------------------------- Correction gain low
        Word3:
          +-+-+-+-+-+-+-+-+-+-+-+-+-+-+-+-+
          ! | | | ! | | | ! | | | ! | | | !
          +-+-+-+-+-+-+-+-+-+-+-+-+-+-+-+-+
           |             | | | |   | | | |
           +------+------+ | | +-+-+ | | +-- Low bank enable
                  |        | |   |   | +---- High bank enable
                  |        | |   |   +------ Hi/low select
		  |    	   | |   +---------- Gain (1,?,2,4,8,16,32,64)
		  |    	   | +-------------- differential/single ended
		  |    	   +---------------- Unipolar
		  +------------------------- Correction gain high

   999. The card seems to have an incredible amount of capabilities, but
        trying to reverse engineer them from the Windows source is beyond my
	patience.

 */

#include "../comedidev.h"

#include <linux/delay.h>
#include <linux/interrupt.h>

#include "8255.h"

#define PCI_VENDOR_ID_IOTECH		0x1616

#define DAQBOARD2000_SUBSYSTEM_IDS2 	0x0002	/* Daqboard/2000 - 2 Dacs */
#define DAQBOARD2000_SUBSYSTEM_IDS4 	0x0004	/* Daqboard/2000 - 4 Dacs */

#define DAQBOARD2000_DAQ_SIZE 		0x1002
#define DAQBOARD2000_PLX_SIZE 		0x100

/* Initialization bits for the Serial EEPROM Control Register */
#define DAQBOARD2000_SECRProgPinHi      0x8001767e
#define DAQBOARD2000_SECRProgPinLo      0x8000767e
#define DAQBOARD2000_SECRLocalBusHi     0xc000767e
#define DAQBOARD2000_SECRLocalBusLo     0x8000767e
#define DAQBOARD2000_SECRReloadHi       0xa000767e
#define DAQBOARD2000_SECRReloadLo       0x8000767e

/* SECR status bits */
#define DAQBOARD2000_EEPROM_PRESENT     0x10000000

/* CPLD status bits */
#define DAQBOARD2000_CPLD_INIT 		0x0002
#define DAQBOARD2000_CPLD_DONE 		0x0004

/* Available ranges */
static const struct comedi_lrange range_daqboard2000_ai = { 13, {
								 RANGE(-10, 10),
								 RANGE(-5, 5),
								 RANGE(-2.5,
								       2.5),
								 RANGE(-1.25,
								       1.25),
								 RANGE(-0.625,
								       0.625),
								 RANGE(-0.3125,
								       0.3125),
								 RANGE(-0.156,
								       0.156),
								 RANGE(0, 10),
								 RANGE(0, 5),
								 RANGE(0, 2.5),
								 RANGE(0, 1.25),
								 RANGE(0,
								       0.625),
								 RANGE(0,
								       0.3125)
								 }
};

static const struct comedi_lrange range_daqboard2000_ao = { 1, {
								RANGE(-10, 10)
								}
};

struct daqboard2000_hw {
	volatile u16 acqControl;	/*  0x00 */
	volatile u16 acqScanListFIFO;	/*  0x02 */
	volatile u32 acqPacerClockDivLow;	/*  0x04 */

	volatile u16 acqScanCounter;	/*  0x08 */
	volatile u16 acqPacerClockDivHigh;	/*  0x0a */
	volatile u16 acqTriggerCount;	/*  0x0c */
	volatile u16 fill2;	/*  0x0e */
	volatile u16 acqResultsFIFO;	/*  0x10 */
	volatile u16 fill3;	/*  0x12 */
	volatile u16 acqResultsShadow;	/*  0x14 */
	volatile u16 fill4;	/*  0x16 */
	volatile u16 acqAdcResult;	/*  0x18 */
	volatile u16 fill5;	/*  0x1a */
	volatile u16 dacScanCounter;	/*  0x1c */
	volatile u16 fill6;	/*  0x1e */

	volatile u16 dacControl;	/*  0x20 */
	volatile u16 fill7;	/*  0x22 */
	volatile s16 dacFIFO;	/*  0x24 */
	volatile u16 fill8[2];	/*  0x26 */
	volatile u16 dacPacerClockDiv;	/*  0x2a */
	volatile u16 refDacs;	/*  0x2c */
	volatile u16 fill9;	/*  0x2e */

	volatile u16 dioControl;	/*  0x30 */
	volatile s16 dioP3hsioData;	/*  0x32 */
	volatile u16 dioP3Control;	/*  0x34 */
	volatile u16 calEepromControl;	/*  0x36 */
	volatile s16 dacSetting[4];	/*  0x38 */
	volatile s16 dioP2ExpansionIO8Bit[32];	/*  0x40 */

	volatile u16 ctrTmrControl;	/*  0x80 */
	volatile u16 fill10[3];	/*  0x82 */
	volatile s16 ctrInput[4];	/*  0x88 */
	volatile u16 fill11[8];	/*  0x90 */
	volatile u16 timerDivisor[2];	/*  0xa0 */
	volatile u16 fill12[6];	/*  0xa4 */

	volatile u16 dmaControl;	/*  0xb0 */
	volatile u16 trigControl;	/*  0xb2 */
	volatile u16 fill13[2];	/*  0xb4 */
	volatile u16 calEeprom;	/*  0xb8 */
	volatile u16 acqDigitalMark;	/*  0xba */
	volatile u16 trigDacs;	/*  0xbc */
	volatile u16 fill14;	/*  0xbe */
	volatile s16 dioP2ExpansionIO16Bit[32];	/*  0xc0 */
};

/* Scan Sequencer programming */
#define DAQBOARD2000_SeqStartScanList            0x0011
#define DAQBOARD2000_SeqStopScanList             0x0010

/* Prepare for acquisition */
#define DAQBOARD2000_AcqResetScanListFifo        0x0004
#define DAQBOARD2000_AcqResetResultsFifo         0x0002
#define DAQBOARD2000_AcqResetConfigPipe          0x0001

/* Acqusition status bits */
#define DAQBOARD2000_AcqResultsFIFOMore1Sample   0x0001
#define DAQBOARD2000_AcqResultsFIFOHasValidData  0x0002
#define DAQBOARD2000_AcqResultsFIFOOverrun       0x0004
#define DAQBOARD2000_AcqLogicScanning            0x0008
#define DAQBOARD2000_AcqConfigPipeFull           0x0010
#define DAQBOARD2000_AcqScanListFIFOEmpty        0x0020
#define DAQBOARD2000_AcqAdcNotReady              0x0040
#define DAQBOARD2000_ArbitrationFailure          0x0080
#define DAQBOARD2000_AcqPacerOverrun             0x0100
#define DAQBOARD2000_DacPacerOverrun             0x0200
#define DAQBOARD2000_AcqHardwareError            0x01c0

/* Scan Sequencer programming */
#define DAQBOARD2000_SeqStartScanList            0x0011
#define DAQBOARD2000_SeqStopScanList             0x0010

/* Pacer Clock Control */
#define DAQBOARD2000_AdcPacerInternal            0x0030
#define DAQBOARD2000_AdcPacerExternal            0x0032
#define DAQBOARD2000_AdcPacerEnable              0x0031
#define DAQBOARD2000_AdcPacerEnableDacPacer      0x0034
#define DAQBOARD2000_AdcPacerDisable             0x0030
#define DAQBOARD2000_AdcPacerNormalMode          0x0060
#define DAQBOARD2000_AdcPacerCompatibilityMode   0x0061
#define DAQBOARD2000_AdcPacerInternalOutEnable   0x0008
#define DAQBOARD2000_AdcPacerExternalRising      0x0100

/* DAC status */
#define DAQBOARD2000_DacFull                     0x0001
#define DAQBOARD2000_RefBusy                     0x0002
#define DAQBOARD2000_TrgBusy                     0x0004
#define DAQBOARD2000_CalBusy                     0x0008
#define DAQBOARD2000_Dac0Busy                    0x0010
#define DAQBOARD2000_Dac1Busy                    0x0020
#define DAQBOARD2000_Dac2Busy                    0x0040
#define DAQBOARD2000_Dac3Busy                    0x0080

/* DAC control */
#define DAQBOARD2000_Dac0Enable                  0x0021
#define DAQBOARD2000_Dac1Enable                  0x0031
#define DAQBOARD2000_Dac2Enable                  0x0041
#define DAQBOARD2000_Dac3Enable                  0x0051
#define DAQBOARD2000_DacEnableBit                0x0001
#define DAQBOARD2000_Dac0Disable                 0x0020
#define DAQBOARD2000_Dac1Disable                 0x0030
#define DAQBOARD2000_Dac2Disable                 0x0040
#define DAQBOARD2000_Dac3Disable                 0x0050
#define DAQBOARD2000_DacResetFifo                0x0004
#define DAQBOARD2000_DacPatternDisable           0x0060
#define DAQBOARD2000_DacPatternEnable            0x0061
#define DAQBOARD2000_DacSelectSignedData         0x0002
#define DAQBOARD2000_DacSelectUnsignedData       0x0000

/* Trigger Control */
#define DAQBOARD2000_TrigAnalog                  0x0000
#define DAQBOARD2000_TrigTTL                     0x0010
#define DAQBOARD2000_TrigTransHiLo               0x0004
#define DAQBOARD2000_TrigTransLoHi               0x0000
#define DAQBOARD2000_TrigAbove                   0x0000
#define DAQBOARD2000_TrigBelow                   0x0004
#define DAQBOARD2000_TrigLevelSense              0x0002
#define DAQBOARD2000_TrigEdgeSense               0x0000
#define DAQBOARD2000_TrigEnable                  0x0001
#define DAQBOARD2000_TrigDisable                 0x0000

/* Reference Dac Selection */
#define DAQBOARD2000_PosRefDacSelect             0x0100
#define DAQBOARD2000_NegRefDacSelect             0x0000

struct daq200_boardtype {
	const char *name;
	int id;
};
static const struct daq200_boardtype boardtypes[] = {
	{"ids2", DAQBOARD2000_SUBSYSTEM_IDS2},
	{"ids4", DAQBOARD2000_SUBSYSTEM_IDS4},
};

#define this_board ((const struct daq200_boardtype *)dev->board_ptr)

struct daqboard2000_private {
	enum {
		card_daqboard_2000
	} card;
	void *daq;
	void __iomem *plx;
	unsigned int ao_readback[2];
};

#define devpriv ((struct daqboard2000_private *)dev->private)

static void writeAcqScanListEntry(struct comedi_device *dev, u16 entry)
{
	struct daqboard2000_hw *fpga = devpriv->daq;

/* udelay(4); */
	fpga->acqScanListFIFO = entry & 0x00ff;
/* udelay(4); */
	fpga->acqScanListFIFO = (entry >> 8) & 0x00ff;
}

static void setup_sampling(struct comedi_device *dev, int chan, int gain)
{
	u16 word0, word1, word2, word3;

	/* Channel 0-7 diff, channel 8-23 single ended */
	word0 = 0;
	word1 = 0x0004;		/* Last scan */
	word2 = (chan << 6) & 0x00c0;
	switch (chan / 4) {
	case 0:
		word3 = 0x0001;
		break;
	case 1:
		word3 = 0x0002;
		break;
	case 2:
		word3 = 0x0005;
		break;
	case 3:
		word3 = 0x0006;
		break;
	case 4:
		word3 = 0x0041;
		break;
	case 5:
		word3 = 0x0042;
		break;
	default:
		word3 = 0;
		break;
	}
/*
  dev->eeprom.correctionDACSE[i][j][k].offset = 0x800;
  dev->eeprom.correctionDACSE[i][j][k].gain = 0xc00;
*/
	/* These should be read from EEPROM */
	word2 |= 0x0800;
	word3 |= 0xc000;
/*  printk("%d %4.4x %4.4x %4.4x %4.4x\n", chan, word0, word1, word2, word3);*/
	writeAcqScanListEntry(dev, word0);
	writeAcqScanListEntry(dev, word1);
	writeAcqScanListEntry(dev, word2);
	writeAcqScanListEntry(dev, word3);
}

static int daqboard2000_ai_insn_read(struct comedi_device *dev,
				     struct comedi_subdevice *s,
				     struct comedi_insn *insn,
				     unsigned int *data)
{
	int i;
	struct daqboard2000_hw *fpga = devpriv->daq;
	int gain, chan, timeout;

	fpga->acqControl =
	    DAQBOARD2000_AcqResetScanListFifo |
	    DAQBOARD2000_AcqResetResultsFifo | DAQBOARD2000_AcqResetConfigPipe;

	/*
	 * If pacer clock is not set to some high value (> 10 us), we
	 * risk multiple samples to be put into the result FIFO.
	 */
	/* 1 second, should be long enough */
	fpga->acqPacerClockDivLow = 1000000;
	fpga->acqPacerClockDivHigh = 0;

	gain = CR_RANGE(insn->chanspec);
	chan = CR_CHAN(insn->chanspec);

	/* This doesn't look efficient.  I decided to take the conservative
	 * approach when I did the insn conversion.  Perhaps it would be
	 * better to have broken it completely, then someone would have been
	 * forced to fix it.  --ds */
	for (i = 0; i < insn->n; i++) {
		setup_sampling(dev, chan, gain);
		/* Enable reading from the scanlist FIFO */
		fpga->acqControl = DAQBOARD2000_SeqStartScanList;
		for (timeout = 0; timeout < 20; timeout++) {
			if (fpga->acqControl & DAQBOARD2000_AcqConfigPipeFull)
				break;
			/* udelay(2); */
		}
		fpga->acqControl = DAQBOARD2000_AdcPacerEnable;
		for (timeout = 0; timeout < 20; timeout++) {
			if (fpga->acqControl & DAQBOARD2000_AcqLogicScanning)
				break;
			/* udelay(2); */
		}
		for (timeout = 0; timeout < 20; timeout++) {
			if (fpga->acqControl &
			    DAQBOARD2000_AcqResultsFIFOHasValidData) {
				break;
			}
			/* udelay(2); */
		}
		data[i] = fpga->acqResultsFIFO;
		fpga->acqControl = DAQBOARD2000_AdcPacerDisable;
		fpga->acqControl = DAQBOARD2000_SeqStopScanList;
	}

	return i;
}

static int daqboard2000_ao_insn_read(struct comedi_device *dev,
				     struct comedi_subdevice *s,
				     struct comedi_insn *insn,
				     unsigned int *data)
{
	int i;
	int chan = CR_CHAN(insn->chanspec);

	for (i = 0; i < insn->n; i++)
		data[i] = devpriv->ao_readback[chan];

	return i;
}

static int daqboard2000_ao_insn_write(struct comedi_device *dev,
				      struct comedi_subdevice *s,
				      struct comedi_insn *insn,
				      unsigned int *data)
{
	int i;
	int chan = CR_CHAN(insn->chanspec);
	struct daqboard2000_hw *fpga = devpriv->daq;
	int timeout;

	for (i = 0; i < insn->n; i++) {
		/*
		 * OK, since it works OK without enabling the DAC's, let's keep
		 * it as simple as possible...
		 */
		/* fpga->dacControl = (chan + 2) * 0x0010 | 0x0001; udelay(1000); */
		fpga->dacSetting[chan] = data[i];
		for (timeout = 0; timeout < 20; timeout++) {
			if ((fpga->dacControl & ((chan + 1) * 0x0010)) == 0)
				break;
			/* udelay(2); */
		}
		devpriv->ao_readback[chan] = data[i];
		/*
		 * Since we never enabled the DAC's, we don't need to disable it...
		 * fpga->dacControl = (chan + 2) * 0x0010 | 0x0000; udelay(1000);
		 */
	}

	return i;
}

static void daqboard2000_resetLocalBus(struct comedi_device *dev)
{
	dev_dbg(dev->class_dev, "daqboard2000_resetLocalBus\n");
	writel(DAQBOARD2000_SECRLocalBusHi, devpriv->plx + 0x6c);
	udelay(10000);
	writel(DAQBOARD2000_SECRLocalBusLo, devpriv->plx + 0x6c);
	udelay(10000);
}

static void daqboard2000_reloadPLX(struct comedi_device *dev)
{
	dev_dbg(dev->class_dev, "daqboard2000_reloadPLX\n");
	writel(DAQBOARD2000_SECRReloadLo, devpriv->plx + 0x6c);
	udelay(10000);
	writel(DAQBOARD2000_SECRReloadHi, devpriv->plx + 0x6c);
	udelay(10000);
	writel(DAQBOARD2000_SECRReloadLo, devpriv->plx + 0x6c);
	udelay(10000);
}

static void daqboard2000_pulseProgPin(struct comedi_device *dev)
{
	dev_dbg(dev->class_dev, "daqboard2000_pulseProgPin 1\n");
	writel(DAQBOARD2000_SECRProgPinHi, devpriv->plx + 0x6c);
	udelay(10000);
	writel(DAQBOARD2000_SECRProgPinLo, devpriv->plx + 0x6c);
	udelay(10000);		/* Not in the original code, but I like symmetry... */
}

static int daqboard2000_pollCPLD(struct comedi_device *dev, int mask)
{
	int result = 0;
	int i;
	int cpld;

	/* timeout after 50 tries -> 5ms */
	for (i = 0; i < 50; i++) {
		cpld = readw(devpriv->daq + 0x1000);
		if ((cpld & mask) == mask) {
			result = 1;
			break;
		}
		udelay(100);
	}
	udelay(5);
	return result;
}

static int daqboard2000_writeCPLD(struct comedi_device *dev, int data)
{
	int result = 0;

	udelay(10);
	writew(data, devpriv->daq + 0x1000);
	if ((readw(devpriv->daq + 0x1000) & DAQBOARD2000_CPLD_INIT) ==
	    DAQBOARD2000_CPLD_INIT) {
		result = 1;
	}
	return result;
}

static int initialize_daqboard2000(struct comedi_device *dev,
				   unsigned char *cpld_array, int len)
{
	int result = -EIO;
	/* Read the serial EEPROM control register */
	int secr;
	int retry;
	int i;

	/* Check to make sure the serial eeprom is present on the board */
	secr = readl(devpriv->plx + 0x6c);
	if (!(secr & DAQBOARD2000_EEPROM_PRESENT)) {
#ifdef DEBUG_EEPROM
		dev_dbg(dev->class_dev, "no serial eeprom\n");
#endif
		return -EIO;
	}

	for (retry = 0; retry < 3; retry++) {
#ifdef DEBUG_EEPROM
		dev_dbg(dev->class_dev, "Programming EEPROM try %x\n", retry);
#endif

		daqboard2000_resetLocalBus(dev);
		daqboard2000_reloadPLX(dev);
		daqboard2000_pulseProgPin(dev);
		if (daqboard2000_pollCPLD(dev, DAQBOARD2000_CPLD_INIT)) {
			for (i = 0; i < len; i++) {
				if (cpld_array[i] == 0xff
				    && cpld_array[i + 1] == 0x20) {
#ifdef DEBUG_EEPROM
					dev_dbg(dev->class_dev,
						"Preamble found at %d\n", i);
#endif
					break;
				}
			}
			for (; i < len; i += 2) {
				int data =
				    (cpld_array[i] << 8) + cpld_array[i + 1];
				if (!daqboard2000_writeCPLD(dev, data))
					break;
			}
			if (i >= len) {
#ifdef DEBUG_EEPROM
				dev_dbg(dev->class_dev, "Programmed\n");
#endif
				daqboard2000_resetLocalBus(dev);
				daqboard2000_reloadPLX(dev);
				result = 0;
				break;
			}
		}
	}
	return result;
}

static void daqboard2000_adcStopDmaTransfer(struct comedi_device *dev)
{
/*  printk("Implement: daqboard2000_adcStopDmaTransfer\n");*/
}

static void daqboard2000_adcDisarm(struct comedi_device *dev)
{
	struct daqboard2000_hw *fpga = devpriv->daq;

	/* Disable hardware triggers */
	udelay(2);
	fpga->trigControl = DAQBOARD2000_TrigAnalog | DAQBOARD2000_TrigDisable;
	udelay(2);
	fpga->trigControl = DAQBOARD2000_TrigTTL | DAQBOARD2000_TrigDisable;

	/* Stop the scan list FIFO from loading the configuration pipe */
	udelay(2);
	fpga->acqControl = DAQBOARD2000_SeqStopScanList;

	/* Stop the pacer clock */
	udelay(2);
	fpga->acqControl = DAQBOARD2000_AdcPacerDisable;

	/* Stop the input dma (abort channel 1) */
	daqboard2000_adcStopDmaTransfer(dev);
}

static void daqboard2000_activateReferenceDacs(struct comedi_device *dev)
{
	struct daqboard2000_hw *fpga = devpriv->daq;
	int timeout;

	/*  Set the + reference dac value in the FPGA */
	fpga->refDacs = 0x80 | DAQBOARD2000_PosRefDacSelect;
	for (timeout = 0; timeout < 20; timeout++) {
		if ((fpga->dacControl & DAQBOARD2000_RefBusy) == 0)
			break;
		udelay(2);
	}
/*  printk("DAQBOARD2000_PosRefDacSelect %d\n", timeout);*/

	/*  Set the - reference dac value in the FPGA */
	fpga->refDacs = 0x80 | DAQBOARD2000_NegRefDacSelect;
	for (timeout = 0; timeout < 20; timeout++) {
		if ((fpga->dacControl & DAQBOARD2000_RefBusy) == 0)
			break;
		udelay(2);
	}
/*  printk("DAQBOARD2000_NegRefDacSelect %d\n", timeout);*/
}

static void daqboard2000_initializeCtrs(struct comedi_device *dev)
{
/*  printk("Implement: daqboard2000_initializeCtrs\n");*/
}

static void daqboard2000_initializeTmrs(struct comedi_device *dev)
{
/*  printk("Implement: daqboard2000_initializeTmrs\n");*/
}

static void daqboard2000_dacDisarm(struct comedi_device *dev)
{
/*  printk("Implement: daqboard2000_dacDisarm\n");*/
}

static void daqboard2000_initializeAdc(struct comedi_device *dev)
{
	daqboard2000_adcDisarm(dev);
	daqboard2000_activateReferenceDacs(dev);
	daqboard2000_initializeCtrs(dev);
	daqboard2000_initializeTmrs(dev);
}

static void daqboard2000_initializeDac(struct comedi_device *dev)
{
	daqboard2000_dacDisarm(dev);
}

/*
The test command, REMOVE!!:

rmmod daqboard2000 ; rmmod comedi; make install ; modprobe daqboard2000; /usr/sbin/comedi_config /dev/comedi0 daqboard/2000 ; tail -40 /var/log/messages
*/

static int daqboard2000_8255_cb(int dir, int port, int data,
				unsigned long ioaddr)
{
	int result = 0;
	if (dir) {
		writew(data, ((void *)ioaddr) + port * 2);
		result = 0;
	} else {
		result = readw(((void *)ioaddr) + port * 2);
	}
/*
  printk("daqboard2000_8255_cb %x %d %d %2.2x -> %2.2x\n",
        arg, dir, port, data, result);
*/
	return result;
}

static struct pci_dev *daqboard2000_find_pci_dev(struct comedi_device *dev,
						 struct comedi_devconfig *it)
{
	struct pci_dev *pcidev = NULL;
	int bus = it->options[0];
	int slot = it->options[1];
	int i;

	for_each_pci_dev(pcidev) {
		if (bus || slot) {
			if (bus != pcidev->bus->number ||
			    slot != PCI_SLOT(pcidev->devfn))
				continue;
		}
		if (pcidev->vendor != PCI_VENDOR_ID_IOTECH ||
<<<<<<< HEAD
		    pcidev->device != 0x0409)
=======
		    pcidev->device != 0x0409 ||
		    pcidev->subsystem_device != PCI_VENDOR_ID_IOTECH)
>>>>>>> 9450d57e
			continue;

		for (i = 0; i < ARRAY_SIZE(boardtypes); i++) {
			if (boardtypes[i].id != pcidev->subsystem_device)
				continue;
			dev->board_ptr = boardtypes + i;
			return pcidev;
		}
	}
	dev_err(dev->class_dev,
		"No supported board found! (req. bus %d, slot %d)\n",
		bus, slot);
	return NULL;
}

static int daqboard2000_attach(struct comedi_device *dev,
			       struct comedi_devconfig *it)
{
	struct pci_dev *pcidev;
	struct comedi_subdevice *s;
<<<<<<< HEAD
=======
	resource_size_t pci_base;
>>>>>>> 9450d57e
	void *aux_data;
	unsigned int aux_len;
	int result;

	result = alloc_private(dev, sizeof(struct daqboard2000_private));
	if (result < 0)
		return -ENOMEM;

	pcidev = daqboard2000_find_pci_dev(dev, it);
	if (!pcidev)
		return -EIO;
	comedi_set_hw_dev(dev, &pcidev->dev);

	result = comedi_pci_enable(pcidev, "daqboard2000");
	if (result < 0) {
		dev_err(dev->class_dev,
			"failed to enable PCI device and request regions\n");
		return -EIO;
	}
<<<<<<< HEAD
	dev->iobase = pci_resource_start(pcidev, 2);

	devpriv->plx =
	    ioremap(pci_resource_start(pcidev, 0), DAQBOARD2000_PLX_SIZE);
	devpriv->daq = ioremap(dev->iobase, DAQBOARD2000_DAQ_SIZE);
=======
	dev->iobase = 1;	/* the "detach" needs this */

	pci_base = pci_resource_start(pcidev, 0);
	devpriv->plx = ioremap(pci_base, DAQBOARD2000_PLX_SIZE);
	pci_base = pci_resource_start(pcidev, 2);
	devpriv->daq = ioremap(pci_base, DAQBOARD2000_DAQ_SIZE);
>>>>>>> 9450d57e
	if (!devpriv->plx || !devpriv->daq)
		return -ENOMEM;

	result = comedi_alloc_subdevices(dev, 3);
	if (result)
		return result;

	readl(devpriv->plx + 0x6c);

	/*
	   u8 interrupt;
	   Windows code does restore interrupts, but since we don't use them...
	   pci_read_config_byte(pcidev, PCI_INTERRUPT_LINE, &interrupt);
	   printk("Interrupt before is: %x\n", interrupt);
	 */

	aux_data = comedi_aux_data(it->options, 0);
	aux_len = it->options[COMEDI_DEVCONF_AUX_DATA_LENGTH];

	if (aux_data && aux_len) {
		result = initialize_daqboard2000(dev, aux_data, aux_len);
	} else {
		dev_dbg(dev->class_dev,
			"no FPGA initialization code, aborting\n");
		result = -EIO;
	}
	if (result < 0)
		goto out;
	daqboard2000_initializeAdc(dev);
	daqboard2000_initializeDac(dev);
	/*
	   Windows code does restore interrupts, but since we don't use them...
	   pci_read_config_byte(pcidev, PCI_INTERRUPT_LINE, &interrupt);
	   printk("Interrupt after is: %x\n", interrupt);
	 */

	dev->board_name = this_board->name;

	s = dev->subdevices + 0;
	/* ai subdevice */
	s->type = COMEDI_SUBD_AI;
	s->subdev_flags = SDF_READABLE | SDF_GROUND;
	s->n_chan = 24;
	s->maxdata = 0xffff;
	s->insn_read = daqboard2000_ai_insn_read;
	s->range_table = &range_daqboard2000_ai;

	s = dev->subdevices + 1;
	/* ao subdevice */
	s->type = COMEDI_SUBD_AO;
	s->subdev_flags = SDF_WRITABLE;
	s->n_chan = 2;
	s->maxdata = 0xffff;
	s->insn_read = daqboard2000_ao_insn_read;
	s->insn_write = daqboard2000_ao_insn_write;
	s->range_table = &range_daqboard2000_ao;

	s = dev->subdevices + 2;
	result = subdev_8255_init(dev, s, daqboard2000_8255_cb,
				  (unsigned long)(devpriv->daq + 0x40));

out:
	return result;
}

static void daqboard2000_detach(struct comedi_device *dev)
{
	struct pci_dev *pcidev = comedi_to_pci_dev(dev);

	if (dev->subdevices)
		subdev_8255_cleanup(dev, dev->subdevices + 2);
	if (dev->irq)
		free_irq(dev->irq, dev);
	if (devpriv) {
		if (devpriv->daq)
			iounmap(devpriv->daq);
		if (devpriv->plx)
			iounmap(devpriv->plx);
	}
	if (pcidev) {
		if (dev->iobase)
			comedi_pci_disable(pcidev);
		pci_dev_put(pcidev);
	}
}

static struct comedi_driver daqboard2000_driver = {
	.driver_name	= "daqboard2000",
	.module		= THIS_MODULE,
	.attach		= daqboard2000_attach,
	.detach		= daqboard2000_detach,
};

static int __devinit daqboard2000_pci_probe(struct pci_dev *dev,
					    const struct pci_device_id *ent)
{
	return comedi_pci_auto_config(dev, &daqboard2000_driver);
}

static void __devexit daqboard2000_pci_remove(struct pci_dev *dev)
{
	comedi_pci_auto_unconfig(dev);
}

static DEFINE_PCI_DEVICE_TABLE(daqboard2000_pci_table) = {
	{ PCI_DEVICE(PCI_VENDOR_ID_IOTECH, 0x0409) },
	{ 0 }
};
MODULE_DEVICE_TABLE(pci, daqboard2000_pci_table);

static struct pci_driver daqboard2000_pci_driver = {
	.name		= "daqboard2000",
	.id_table	= daqboard2000_pci_table,
	.probe		= daqboard2000_pci_probe,
	.remove		= __devexit_p(daqboard2000_pci_remove),
};
module_comedi_pci_driver(daqboard2000_driver, daqboard2000_pci_driver);

MODULE_AUTHOR("Comedi http://www.comedi.org");
MODULE_DESCRIPTION("Comedi low-level driver");
MODULE_LICENSE("GPL");<|MERGE_RESOLUTION|>--- conflicted
+++ resolved
@@ -718,12 +718,8 @@
 				continue;
 		}
 		if (pcidev->vendor != PCI_VENDOR_ID_IOTECH ||
-<<<<<<< HEAD
-		    pcidev->device != 0x0409)
-=======
 		    pcidev->device != 0x0409 ||
 		    pcidev->subsystem_device != PCI_VENDOR_ID_IOTECH)
->>>>>>> 9450d57e
 			continue;
 
 		for (i = 0; i < ARRAY_SIZE(boardtypes); i++) {
@@ -744,10 +740,7 @@
 {
 	struct pci_dev *pcidev;
 	struct comedi_subdevice *s;
-<<<<<<< HEAD
-=======
 	resource_size_t pci_base;
->>>>>>> 9450d57e
 	void *aux_data;
 	unsigned int aux_len;
 	int result;
@@ -767,20 +760,12 @@
 			"failed to enable PCI device and request regions\n");
 		return -EIO;
 	}
-<<<<<<< HEAD
-	dev->iobase = pci_resource_start(pcidev, 2);
-
-	devpriv->plx =
-	    ioremap(pci_resource_start(pcidev, 0), DAQBOARD2000_PLX_SIZE);
-	devpriv->daq = ioremap(dev->iobase, DAQBOARD2000_DAQ_SIZE);
-=======
 	dev->iobase = 1;	/* the "detach" needs this */
 
 	pci_base = pci_resource_start(pcidev, 0);
 	devpriv->plx = ioremap(pci_base, DAQBOARD2000_PLX_SIZE);
 	pci_base = pci_resource_start(pcidev, 2);
 	devpriv->daq = ioremap(pci_base, DAQBOARD2000_DAQ_SIZE);
->>>>>>> 9450d57e
 	if (!devpriv->plx || !devpriv->daq)
 		return -ENOMEM;
 
