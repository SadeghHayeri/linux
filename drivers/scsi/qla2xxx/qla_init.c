/*
 * QLogic Fibre Channel HBA Driver
 * Copyright (c)  2003-2014 QLogic Corporation
 *
 * See LICENSE.qla2xxx for copyright and licensing details.
 */
#include "qla_def.h"
#include "qla_gbl.h"

#include <linux/delay.h>
#include <linux/slab.h>
#include <linux/vmalloc.h>

#include "qla_devtbl.h"

#ifdef CONFIG_SPARC
#include <asm/prom.h>
#endif

#include <target/target_core_base.h>
#include "qla_target.h"

/*
*  QLogic ISP2x00 Hardware Support Function Prototypes.
*/
static int qla2x00_isp_firmware(scsi_qla_host_t *);
static int qla2x00_setup_chip(scsi_qla_host_t *);
static int qla2x00_fw_ready(scsi_qla_host_t *);
static int qla2x00_configure_hba(scsi_qla_host_t *);
static int qla2x00_configure_loop(scsi_qla_host_t *);
static int qla2x00_configure_local_loop(scsi_qla_host_t *);
static int qla2x00_configure_fabric(scsi_qla_host_t *);
static int qla2x00_find_all_fabric_devs(scsi_qla_host_t *);
static int qla2x00_restart_isp(scsi_qla_host_t *);

static struct qla_chip_state_84xx *qla84xx_get_chip(struct scsi_qla_host *);
static int qla84xx_init_chip(scsi_qla_host_t *);
static int qla25xx_init_queues(struct qla_hw_data *);
static int qla24xx_post_gpdb_work(struct scsi_qla_host *, fc_port_t *, u8);
static void qla24xx_handle_plogi_done_event(struct scsi_qla_host *,
    struct event_arg *);

/* SRB Extensions ---------------------------------------------------------- */

void
qla2x00_sp_timeout(unsigned long __data)
{
	srb_t *sp = (srb_t *)__data;
	struct srb_iocb *iocb;
	scsi_qla_host_t *vha = sp->vha;
	struct req_que *req;
	unsigned long flags;

	spin_lock_irqsave(&vha->hw->hardware_lock, flags);
	req = vha->hw->req_q_map[0];
	req->outstanding_cmds[sp->handle] = NULL;
	iocb = &sp->u.iocb_cmd;
	iocb->timeout(sp);
	sp->free(sp);
	spin_unlock_irqrestore(&vha->hw->hardware_lock, flags);
}

void
qla2x00_sp_free(void *ptr)
{
	srb_t *sp = ptr;
	struct srb_iocb *iocb = &sp->u.iocb_cmd;

	del_timer(&iocb->timer);
	qla2x00_rel_sp(sp);
}

/* Asynchronous Login/Logout Routines -------------------------------------- */

unsigned long
qla2x00_get_async_timeout(struct scsi_qla_host *vha)
{
	unsigned long tmo;
	struct qla_hw_data *ha = vha->hw;

	/* Firmware should use switch negotiated r_a_tov for timeout. */
	tmo = ha->r_a_tov / 10 * 2;
	if (IS_QLAFX00(ha)) {
		tmo = FX00_DEF_RATOV * 2;
	} else if (!IS_FWI2_CAPABLE(ha)) {
		/*
		 * Except for earlier ISPs where the timeout is seeded from the
		 * initialization control block.
		 */
		tmo = ha->login_timeout;
	}
	return tmo;
}

void
qla2x00_async_iocb_timeout(void *data)
{
	srb_t *sp = data;
	fc_port_t *fcport = sp->fcport;
	struct srb_iocb *lio = &sp->u.iocb_cmd;
	struct event_arg ea;

	ql_dbg(ql_dbg_disc, fcport->vha, 0x2071,
	    "Async-%s timeout - hdl=%x portid=%06x %8phC.\n",
	    sp->name, sp->handle, fcport->d_id.b24, fcport->port_name);

	fcport->flags &= ~FCF_ASYNC_SENT;

	switch (sp->type) {
	case SRB_LOGIN_CMD:
		/* Retry as needed. */
		lio->u.logio.data[0] = MBS_COMMAND_ERROR;
		lio->u.logio.data[1] = lio->u.logio.flags & SRB_LOGIN_RETRIED ?
			QLA_LOGIO_LOGIN_RETRIED : 0;
		memset(&ea, 0, sizeof(ea));
		ea.event = FCME_PLOGI_DONE;
		ea.fcport = sp->fcport;
		ea.data[0] = lio->u.logio.data[0];
		ea.data[1] = lio->u.logio.data[1];
		ea.sp = sp;
		qla24xx_handle_plogi_done_event(fcport->vha, &ea);
		break;
	case SRB_LOGOUT_CMD:
		qlt_logo_completion_handler(fcport, QLA_FUNCTION_TIMEOUT);
		break;
	case SRB_CT_PTHRU_CMD:
	case SRB_MB_IOCB:
	case SRB_NACK_PLOGI:
	case SRB_NACK_PRLI:
	case SRB_NACK_LOGO:
		sp->done(sp, QLA_FUNCTION_TIMEOUT);
		break;
	}
}

static void
qla2x00_async_login_sp_done(void *ptr, int res)
{
	srb_t *sp = ptr;
	struct scsi_qla_host *vha = sp->vha;
	struct srb_iocb *lio = &sp->u.iocb_cmd;
	struct event_arg ea;

	ql_dbg(ql_dbg_disc, vha, 0xffff,
	    "%s %8phC res %d \n", __func__, sp->fcport->port_name, res);

	sp->fcport->flags &= ~FCF_ASYNC_SENT;
	if (!test_bit(UNLOADING, &vha->dpc_flags)) {
		memset(&ea, 0, sizeof(ea));
		ea.event = FCME_PLOGI_DONE;
		ea.fcport = sp->fcport;
		ea.data[0] = lio->u.logio.data[0];
		ea.data[1] = lio->u.logio.data[1];
		ea.iop[0] = lio->u.logio.iop[0];
		ea.iop[1] = lio->u.logio.iop[1];
		ea.sp = sp;
		qla2x00_fcport_event_handler(vha, &ea);
	}

	sp->free(sp);
}

int
qla2x00_async_login(struct scsi_qla_host *vha, fc_port_t *fcport,
    uint16_t *data)
{
	srb_t *sp;
	struct srb_iocb *lio;
	int rval = QLA_FUNCTION_FAILED;

	if (!vha->flags.online)
		goto done;

	if ((fcport->fw_login_state == DSC_LS_PLOGI_PEND) ||
	    (fcport->fw_login_state == DSC_LS_PLOGI_COMP) ||
	    (fcport->fw_login_state == DSC_LS_PRLI_PEND))
		goto done;

	sp = qla2x00_get_sp(vha, fcport, GFP_KERNEL);
	if (!sp)
		goto done;

	fcport->flags |= FCF_ASYNC_SENT;
	fcport->logout_completed = 0;

	sp->type = SRB_LOGIN_CMD;
	sp->name = "login";
	qla2x00_init_timer(sp, qla2x00_get_async_timeout(vha) + 2);

	lio = &sp->u.iocb_cmd;
	lio->timeout = qla2x00_async_iocb_timeout;
	sp->done = qla2x00_async_login_sp_done;
	lio->u.logio.flags |= SRB_LOGIN_COND_PLOGI;
	if (data[1] & QLA_LOGIO_LOGIN_RETRIED)
		lio->u.logio.flags |= SRB_LOGIN_RETRIED;
	rval = qla2x00_start_sp(sp);
	if (rval != QLA_SUCCESS) {
		fcport->flags &= ~FCF_ASYNC_SENT;
		fcport->flags |= FCF_LOGIN_NEEDED;
		set_bit(RELOGIN_NEEDED, &vha->dpc_flags);
		goto done_free_sp;
	}

	ql_dbg(ql_dbg_disc, vha, 0x2072,
	    "Async-login - %8phC hdl=%x, loopid=%x portid=%02x%02x%02x "
		"retries=%d.\n", fcport->port_name, sp->handle, fcport->loop_id,
	    fcport->d_id.b.domain, fcport->d_id.b.area, fcport->d_id.b.al_pa,
	    fcport->login_retry);
	return rval;

done_free_sp:
	sp->free(sp);
done:
	fcport->flags &= ~FCF_ASYNC_SENT;
	return rval;
}

static void
qla2x00_async_logout_sp_done(void *ptr, int res)
{
	srb_t *sp = ptr;
	struct srb_iocb *lio = &sp->u.iocb_cmd;

	sp->fcport->flags &= ~FCF_ASYNC_SENT;
	if (!test_bit(UNLOADING, &sp->vha->dpc_flags))
		qla2x00_post_async_logout_done_work(sp->vha, sp->fcport,
		    lio->u.logio.data);
	sp->free(sp);
}

int
qla2x00_async_logout(struct scsi_qla_host *vha, fc_port_t *fcport)
{
	srb_t *sp;
	struct srb_iocb *lio;
	int rval;

	rval = QLA_FUNCTION_FAILED;
	fcport->flags |= FCF_ASYNC_SENT;
	sp = qla2x00_get_sp(vha, fcport, GFP_KERNEL);
	if (!sp)
		goto done;

	sp->type = SRB_LOGOUT_CMD;
	sp->name = "logout";
	qla2x00_init_timer(sp, qla2x00_get_async_timeout(vha) + 2);

	lio = &sp->u.iocb_cmd;
	lio->timeout = qla2x00_async_iocb_timeout;
	sp->done = qla2x00_async_logout_sp_done;
	rval = qla2x00_start_sp(sp);
	if (rval != QLA_SUCCESS)
		goto done_free_sp;

	ql_dbg(ql_dbg_disc, vha, 0x2070,
	    "Async-logout - hdl=%x loop-id=%x portid=%02x%02x%02x %8phC.\n",
	    sp->handle, fcport->loop_id, fcport->d_id.b.domain,
		fcport->d_id.b.area, fcport->d_id.b.al_pa,
		fcport->port_name);
	return rval;

done_free_sp:
	sp->free(sp);
done:
	fcport->flags &= ~FCF_ASYNC_SENT;
	return rval;
}

static void
qla2x00_async_adisc_sp_done(void *ptr, int res)
{
	srb_t *sp = ptr;
	struct scsi_qla_host *vha = sp->vha;
	struct srb_iocb *lio = &sp->u.iocb_cmd;

	if (!test_bit(UNLOADING, &vha->dpc_flags))
		qla2x00_post_async_adisc_done_work(sp->vha, sp->fcport,
		    lio->u.logio.data);
	sp->free(sp);
}

int
qla2x00_async_adisc(struct scsi_qla_host *vha, fc_port_t *fcport,
    uint16_t *data)
{
	srb_t *sp;
	struct srb_iocb *lio;
	int rval;

	rval = QLA_FUNCTION_FAILED;
	fcport->flags |= FCF_ASYNC_SENT;
	sp = qla2x00_get_sp(vha, fcport, GFP_KERNEL);
	if (!sp)
		goto done;

	sp->type = SRB_ADISC_CMD;
	sp->name = "adisc";
	qla2x00_init_timer(sp, qla2x00_get_async_timeout(vha) + 2);

	lio = &sp->u.iocb_cmd;
	lio->timeout = qla2x00_async_iocb_timeout;
	sp->done = qla2x00_async_adisc_sp_done;
	if (data[1] & QLA_LOGIO_LOGIN_RETRIED)
		lio->u.logio.flags |= SRB_LOGIN_RETRIED;
	rval = qla2x00_start_sp(sp);
	if (rval != QLA_SUCCESS)
		goto done_free_sp;

	ql_dbg(ql_dbg_disc, vha, 0x206f,
	    "Async-adisc - hdl=%x loopid=%x portid=%02x%02x%02x.\n",
	    sp->handle, fcport->loop_id, fcport->d_id.b.domain,
	    fcport->d_id.b.area, fcport->d_id.b.al_pa);
	return rval;

done_free_sp:
	sp->free(sp);
done:
	fcport->flags &= ~FCF_ASYNC_SENT;
	return rval;
}

static void qla24xx_handle_gnl_done_event(scsi_qla_host_t *vha,
	struct event_arg *ea)
{
	fc_port_t *fcport, *conflict_fcport;
	struct get_name_list_extended *e;
	u16 i, n, found = 0, loop_id;
	port_id_t id;
	u64 wwn;
	u8 opt = 0;

	fcport = ea->fcport;

	if (ea->rc) { /* rval */
		if (fcport->login_retry == 0) {
			fcport->login_retry = vha->hw->login_retry_count;
			ql_dbg(ql_dbg_disc, vha, 0xffff,
				"GNL failed Port login retry %8phN, retry cnt=%d.\n",
				fcport->port_name, fcport->login_retry);
		}
		return;
	}

	if (fcport->last_rscn_gen != fcport->rscn_gen) {
		ql_dbg(ql_dbg_disc, vha, 0xffff,
		    "%s %8phC rscn gen changed rscn %d|%d \n",
		    __func__, fcport->port_name,
		    fcport->last_rscn_gen, fcport->rscn_gen);
		qla24xx_post_gidpn_work(vha, fcport);
		return;
	} else if (fcport->last_login_gen != fcport->login_gen) {
		ql_dbg(ql_dbg_disc, vha, 0xffff,
			"%s %8phC login gen changed login %d|%d \n",
			__func__, fcport->port_name,
			fcport->last_login_gen, fcport->login_gen);
		return;
	}

	n = ea->data[0] / sizeof(struct get_name_list_extended);

	ql_dbg(ql_dbg_disc, vha, 0xffff,
	    "%s %d %8phC n %d %02x%02x%02x lid %d \n",
	    __func__, __LINE__, fcport->port_name, n,
	    fcport->d_id.b.domain, fcport->d_id.b.area,
	    fcport->d_id.b.al_pa, fcport->loop_id);

	for (i = 0; i < n; i++) {
		e = &vha->gnl.l[i];
		wwn = wwn_to_u64(e->port_name);

		if (memcmp((u8 *)&wwn, fcport->port_name, WWN_SIZE))
			continue;

		found = 1;
		id.b.domain = e->port_id[2];
		id.b.area = e->port_id[1];
		id.b.al_pa = e->port_id[0];
		id.b.rsvd_1 = 0;

		loop_id = le16_to_cpu(e->nport_handle);
		loop_id = (loop_id & 0x7fff);

		ql_dbg(ql_dbg_disc, vha, 0xffff,
			"%s found %8phC CLS [%d|%d] ID[%02x%02x%02x|%02x%02x%02x] lid[%d|%d]\n",
			   __func__, fcport->port_name,
			e->current_login_state, fcport->fw_login_state,
			id.b.domain, id.b.area, id.b.al_pa,
			fcport->d_id.b.domain, fcport->d_id.b.area,
			fcport->d_id.b.al_pa, loop_id, fcport->loop_id);

		if ((id.b24 != fcport->d_id.b24) ||
		    ((fcport->loop_id != FC_NO_LOOP_ID) &&
			(fcport->loop_id != loop_id))) {
			ql_dbg(ql_dbg_disc, vha, 0xffff,
			   "%s %d %8phC post del sess\n",
			   __func__, __LINE__, fcport->port_name);
			qlt_schedule_sess_for_deletion(fcport, 1);
			return;
		}

		fcport->loop_id = loop_id;

		wwn = wwn_to_u64(fcport->port_name);
		qlt_find_sess_invalidate_other(vha, wwn,
			id, loop_id, &conflict_fcport);

		if (conflict_fcport) {
			/*
			 * Another share fcport share the same loop_id &
			 * nport id. Conflict fcport needs to finish
			 * cleanup before this fcport can proceed to login.
			 */
			conflict_fcport->conflict = fcport;
			fcport->login_pause = 1;
		}

		switch (e->current_login_state) {
		case DSC_LS_PRLI_COMP:
			ql_dbg(ql_dbg_disc, vha, 0xffff,
			   "%s %d %8phC post gpdb\n",
			   __func__, __LINE__, fcport->port_name);
			opt = PDO_FORCE_ADISC;
			qla24xx_post_gpdb_work(vha, fcport, opt);
			break;

		case DSC_LS_PORT_UNAVAIL:
		default:
			if (fcport->loop_id == FC_NO_LOOP_ID) {
				qla2x00_find_new_loop_id(vha, fcport);
				fcport->fw_login_state = DSC_LS_PORT_UNAVAIL;
			}
			ql_dbg(ql_dbg_disc, vha, 0xffff,
			   "%s %d %8phC \n",
			   __func__, __LINE__, fcport->port_name);
			qla24xx_fcport_handle_login(vha, fcport);
			break;
		}
	}

	if (!found) {
		/* fw has no record of this port */
		if (fcport->loop_id == FC_NO_LOOP_ID) {
			qla2x00_find_new_loop_id(vha, fcport);
			fcport->fw_login_state = DSC_LS_PORT_UNAVAIL;
		} else {
			for (i = 0; i < n; i++) {
				e = &vha->gnl.l[i];
				id.b.domain = e->port_id[0];
				id.b.area = e->port_id[1];
				id.b.al_pa = e->port_id[2];
				id.b.rsvd_1 = 0;
				loop_id = le16_to_cpu(e->nport_handle);

				if (fcport->d_id.b24 == id.b24) {
					conflict_fcport =
					    qla2x00_find_fcport_by_wwpn(vha,
						e->port_name, 0);

					ql_dbg(ql_dbg_disc, vha, 0xffff,
					    "%s %d %8phC post del sess\n",
					    __func__, __LINE__,
					    conflict_fcport->port_name);
					qlt_schedule_sess_for_deletion
						(conflict_fcport, 1);
				}

				if (fcport->loop_id == loop_id) {
					/* FW already picked this loop id for another fcport */
					qla2x00_find_new_loop_id(vha, fcport);
				}
			}
		}
		qla24xx_fcport_handle_login(vha, fcport);
	}
} /* gnl_event */

static void
qla24xx_async_gnl_sp_done(void *s, int res)
{
	struct srb *sp = s;
	struct scsi_qla_host *vha = sp->vha;
	unsigned long flags;
	struct fc_port *fcport = NULL, *tf;
	u16 i, n = 0, loop_id;
	struct event_arg ea;
	struct get_name_list_extended *e;
	u64 wwn;
	struct list_head h;

	ql_dbg(ql_dbg_disc, vha, 0xffff,
	    "Async done-%s res %x mb[1]=%x mb[2]=%x \n",
	    sp->name, res, sp->u.iocb_cmd.u.mbx.in_mb[1],
	    sp->u.iocb_cmd.u.mbx.in_mb[2]);

	memset(&ea, 0, sizeof(ea));
	ea.sp = sp;
	ea.rc = res;
	ea.event = FCME_GNL_DONE;

	if (sp->u.iocb_cmd.u.mbx.in_mb[1] >=
	    sizeof(struct get_name_list_extended)) {
		n = sp->u.iocb_cmd.u.mbx.in_mb[1] /
		    sizeof(struct get_name_list_extended);
		ea.data[0] = sp->u.iocb_cmd.u.mbx.in_mb[1]; /* amnt xfered */
	}

	for (i = 0; i < n; i++) {
		e = &vha->gnl.l[i];
		loop_id = le16_to_cpu(e->nport_handle);
		/* mask out reserve bit */
		loop_id = (loop_id & 0x7fff);
		set_bit(loop_id, vha->hw->loop_id_map);
		wwn = wwn_to_u64(e->port_name);

		ql_dbg(ql_dbg_disc + ql_dbg_verbose, vha, 0xffff,
		    "%s %8phC %02x:%02x:%02x state %d/%d lid %x \n",
		    __func__, (void *)&wwn, e->port_id[2], e->port_id[1],
		    e->port_id[0], e->current_login_state, e->last_login_state,
		    (loop_id & 0x7fff));
	}

	spin_lock_irqsave(&vha->hw->tgt.sess_lock, flags);
	vha->gnl.sent = 0;

	INIT_LIST_HEAD(&h);
	fcport = tf = NULL;
	if (!list_empty(&vha->gnl.fcports))
		list_splice_init(&vha->gnl.fcports, &h);

	list_for_each_entry_safe(fcport, tf, &h, gnl_entry) {
		list_del_init(&fcport->gnl_entry);
		fcport->flags &= ~FCF_ASYNC_SENT;
		ea.fcport = fcport;

		qla2x00_fcport_event_handler(vha, &ea);
	}

	spin_unlock_irqrestore(&vha->hw->tgt.sess_lock, flags);

	sp->free(sp);
}

int qla24xx_async_gnl(struct scsi_qla_host *vha, fc_port_t *fcport)
{
	srb_t *sp;
	struct srb_iocb *mbx;
	int rval = QLA_FUNCTION_FAILED;
	unsigned long flags;
	u16 *mb;

	if (!vha->flags.online)
		goto done;

	ql_dbg(ql_dbg_disc, vha, 0xffff,
	    "Async-gnlist WWPN %8phC \n", fcport->port_name);

	spin_lock_irqsave(&vha->hw->tgt.sess_lock, flags);
	fcport->flags |= FCF_ASYNC_SENT;
	fcport->disc_state = DSC_GNL;
	fcport->last_rscn_gen = fcport->rscn_gen;
	fcport->last_login_gen = fcport->login_gen;

	list_add_tail(&fcport->gnl_entry, &vha->gnl.fcports);
	if (vha->gnl.sent) {
		spin_unlock_irqrestore(&vha->hw->tgt.sess_lock, flags);
		rval = QLA_SUCCESS;
		goto done;
	}
	vha->gnl.sent = 1;
	spin_unlock_irqrestore(&vha->hw->tgt.sess_lock, flags);

	sp = qla2x00_get_sp(vha, fcport, GFP_KERNEL);
	if (!sp)
		goto done;
	sp->type = SRB_MB_IOCB;
	sp->name = "gnlist";
	sp->gen1 = fcport->rscn_gen;
	sp->gen2 = fcport->login_gen;

	qla2x00_init_timer(sp, qla2x00_get_async_timeout(vha)+2);

	mb = sp->u.iocb_cmd.u.mbx.out_mb;
	mb[0] = MBC_PORT_NODE_NAME_LIST;
	mb[1] = BIT_2 | BIT_3;
	mb[2] = MSW(vha->gnl.ldma);
	mb[3] = LSW(vha->gnl.ldma);
	mb[6] = MSW(MSD(vha->gnl.ldma));
	mb[7] = LSW(MSD(vha->gnl.ldma));
	mb[8] = vha->gnl.size;
	mb[9] = vha->vp_idx;

	mbx = &sp->u.iocb_cmd;
	mbx->timeout = qla2x00_async_iocb_timeout;

	sp->done = qla24xx_async_gnl_sp_done;

	rval = qla2x00_start_sp(sp);
	if (rval != QLA_SUCCESS)
		goto done_free_sp;

	ql_dbg(ql_dbg_disc, vha, 0xffff,
		"Async-%s - OUT WWPN %8phC hndl %x\n",
		sp->name, fcport->port_name, sp->handle);

	return rval;

done_free_sp:
	sp->free(sp);
done:
	fcport->flags &= ~FCF_ASYNC_SENT;
	return rval;
}

int qla24xx_post_gnl_work(struct scsi_qla_host *vha, fc_port_t *fcport)
{
	struct qla_work_evt *e;

	e = qla2x00_alloc_work(vha, QLA_EVT_GNL);
	if (!e)
		return QLA_FUNCTION_FAILED;

	e->u.fcport.fcport = fcport;
	return qla2x00_post_work(vha, e);
}

static
void qla24xx_async_gpdb_sp_done(void *s, int res)
{
	struct srb *sp = s;
	struct scsi_qla_host *vha = sp->vha;
	struct qla_hw_data *ha = vha->hw;
	uint64_t zero = 0;
	struct port_database_24xx *pd;
	fc_port_t *fcport = sp->fcport;
	u16 *mb = sp->u.iocb_cmd.u.mbx.in_mb;
	int rval = QLA_SUCCESS;
	struct event_arg ea;

	ql_dbg(ql_dbg_disc, vha, 0xffff,
	    "Async done-%s res %x, WWPN %8phC mb[1]=%x mb[2]=%x \n",
	    sp->name, res, fcport->port_name, mb[1], mb[2]);

	fcport->flags &= ~FCF_ASYNC_SENT;

	if (res) {
		rval = res;
		goto gpd_error_out;
	}

	pd = (struct port_database_24xx *)sp->u.iocb_cmd.u.mbx.in;

	/* Check for logged in state. */
	if (pd->current_login_state != PDS_PRLI_COMPLETE &&
	    pd->last_login_state != PDS_PRLI_COMPLETE) {
		ql_dbg(ql_dbg_mbx, vha, 0xffff,
		    "Unable to verify login-state (%x/%x) for "
		    "loop_id %x.\n", pd->current_login_state,
		    pd->last_login_state, fcport->loop_id);
		rval = QLA_FUNCTION_FAILED;
		goto gpd_error_out;
	}

	if (fcport->loop_id == FC_NO_LOOP_ID ||
	    (memcmp(fcport->port_name, (uint8_t *)&zero, 8) &&
		memcmp(fcport->port_name, pd->port_name, 8))) {
		/* We lost the device mid way. */
		rval = QLA_NOT_LOGGED_IN;
		goto gpd_error_out;
	}

	/* Names are little-endian. */
	memcpy(fcport->node_name, pd->node_name, WWN_SIZE);

	/* Get port_id of device. */
	fcport->d_id.b.domain = pd->port_id[0];
	fcport->d_id.b.area = pd->port_id[1];
	fcport->d_id.b.al_pa = pd->port_id[2];
	fcport->d_id.b.rsvd_1 = 0;

	/* If not target must be initiator or unknown type. */
	if ((pd->prli_svc_param_word_3[0] & BIT_4) == 0)
		fcport->port_type = FCT_INITIATOR;
	else
		fcport->port_type = FCT_TARGET;

	/* Passback COS information. */
	fcport->supported_classes = (pd->flags & PDF_CLASS_2) ?
		FC_COS_CLASS2 : FC_COS_CLASS3;

	if (pd->prli_svc_param_word_3[0] & BIT_7) {
		fcport->flags |= FCF_CONF_COMP_SUPPORTED;
		fcport->conf_compl_supported = 1;
	}

gpd_error_out:
	memset(&ea, 0, sizeof(ea));
	ea.event = FCME_GPDB_DONE;
	ea.rc = rval;
	ea.fcport = fcport;
	ea.sp = sp;

	qla2x00_fcport_event_handler(vha, &ea);

	dma_pool_free(ha->s_dma_pool, sp->u.iocb_cmd.u.mbx.in,
		sp->u.iocb_cmd.u.mbx.in_dma);

	sp->free(sp);
}

static int qla24xx_post_gpdb_work(struct scsi_qla_host *vha, fc_port_t *fcport,
    u8 opt)
{
	struct qla_work_evt *e;

	e = qla2x00_alloc_work(vha, QLA_EVT_GPDB);
	if (!e)
		return QLA_FUNCTION_FAILED;

	e->u.fcport.fcport = fcport;
	e->u.fcport.opt = opt;
	return qla2x00_post_work(vha, e);
}

int qla24xx_async_gpdb(struct scsi_qla_host *vha, fc_port_t *fcport, u8 opt)
{
	srb_t *sp;
	struct srb_iocb *mbx;
	int rval = QLA_FUNCTION_FAILED;
	u16 *mb;
	dma_addr_t pd_dma;
	struct port_database_24xx *pd;
	struct qla_hw_data *ha = vha->hw;

	if (!vha->flags.online)
		goto done;

	fcport->flags |= FCF_ASYNC_SENT;
	fcport->disc_state = DSC_GPDB;

	sp = qla2x00_get_sp(vha, fcport, GFP_KERNEL);
	if (!sp)
		goto done;

	pd = dma_pool_alloc(ha->s_dma_pool, GFP_KERNEL, &pd_dma);
	if (pd == NULL) {
		ql_log(ql_log_warn, vha, 0xffff,
			"Failed to allocate port database structure.\n");
		goto done_free_sp;
	}
	memset(pd, 0, max(PORT_DATABASE_SIZE, PORT_DATABASE_24XX_SIZE));

	sp->type = SRB_MB_IOCB;
	sp->name = "gpdb";
	sp->gen1 = fcport->rscn_gen;
	sp->gen2 = fcport->login_gen;
	qla2x00_init_timer(sp, qla2x00_get_async_timeout(vha) + 2);

	mb = sp->u.iocb_cmd.u.mbx.out_mb;
	mb[0] = MBC_GET_PORT_DATABASE;
	mb[1] = fcport->loop_id;
	mb[2] = MSW(pd_dma);
	mb[3] = LSW(pd_dma);
	mb[6] = MSW(MSD(pd_dma));
	mb[7] = LSW(MSD(pd_dma));
	mb[9] = vha->vp_idx;
	mb[10] = opt;

	mbx = &sp->u.iocb_cmd;
	mbx->timeout = qla2x00_async_iocb_timeout;
	mbx->u.mbx.in = (void *)pd;
	mbx->u.mbx.in_dma = pd_dma;

	sp->done = qla24xx_async_gpdb_sp_done;

	rval = qla2x00_start_sp(sp);
	if (rval != QLA_SUCCESS)
		goto done_free_sp;

	ql_dbg(ql_dbg_disc, vha, 0xffff,
		"Async-%s %8phC hndl %x opt %x\n",
		sp->name, fcport->port_name, sp->handle, opt);

	return rval;

done_free_sp:
	if (pd)
		dma_pool_free(ha->s_dma_pool, pd, pd_dma);

	sp->free(sp);
done:
	fcport->flags &= ~FCF_ASYNC_SENT;
	qla24xx_post_gpdb_work(vha, fcport, opt);
	return rval;
}

static
void qla24xx_handle_gpdb_event(scsi_qla_host_t *vha, struct event_arg *ea)
{
	int rval = ea->rc;
	fc_port_t *fcport = ea->fcport;
	unsigned long flags;

	fcport->flags &= ~FCF_ASYNC_SENT;

	ql_dbg(ql_dbg_disc, vha, 0xffff,
	    "%s %8phC DS %d LS %d rval %d\n", __func__, fcport->port_name,
	    fcport->disc_state, fcport->fw_login_state, rval);

	if (ea->sp->gen2 != fcport->login_gen) {
		/* target side must have changed it. */
		ql_dbg(ql_dbg_disc, vha, 0xffff,
		    "%s %8phC generation changed rscn %d|%d login %d|%d \n",
		    __func__, fcport->port_name, fcport->last_rscn_gen,
		    fcport->rscn_gen, fcport->last_login_gen,
		    fcport->login_gen);
		return;
	} else if (ea->sp->gen1 != fcport->rscn_gen) {
		ql_dbg(ql_dbg_disc, vha, 0xffff, "%s %d %8phC post gidpn\n",
		    __func__, __LINE__, fcport->port_name);
		qla24xx_post_gidpn_work(vha, fcport);
		return;
	}

	if (rval != QLA_SUCCESS) {
		ql_dbg(ql_dbg_disc, vha, 0xffff, "%s %d %8phC post del sess\n",
		    __func__, __LINE__, fcport->port_name);
		qlt_schedule_sess_for_deletion_lock(fcport);
		return;
	}

	spin_lock_irqsave(&vha->hw->tgt.sess_lock, flags);
	ea->fcport->login_gen++;
	ea->fcport->deleted = 0;
	ea->fcport->logout_on_delete = 1;

	if (!ea->fcport->login_succ && !IS_SW_RESV_ADDR(ea->fcport->d_id)) {
		vha->fcport_count++;
		ea->fcport->login_succ = 1;

		if (!IS_IIDMA_CAPABLE(vha->hw) ||
		    !vha->hw->flags.gpsc_supported) {
			ql_dbg(ql_dbg_disc, vha, 0xffff,
			    "%s %d %8phC post upd_fcport fcp_cnt %d\n",
			    __func__, __LINE__, fcport->port_name,
			    vha->fcport_count);

			qla24xx_post_upd_fcport_work(vha, fcport);
		} else {
			ql_dbg(ql_dbg_disc, vha, 0xffff,
			    "%s %d %8phC post gpsc fcp_cnt %d\n",
			    __func__, __LINE__, fcport->port_name,
			    vha->fcport_count);

			qla24xx_post_gpsc_work(vha, fcport);
		}
	}
	spin_unlock_irqrestore(&vha->hw->tgt.sess_lock, flags);
} /* gpdb event */

int qla24xx_fcport_handle_login(struct scsi_qla_host *vha, fc_port_t *fcport)
{
	if (fcport->login_retry == 0)
		return 0;

	if (fcport->scan_state != QLA_FCPORT_FOUND)
		return 0;

	ql_dbg(ql_dbg_disc, vha, 0xffff,
	    "%s %8phC DS %d LS %d P %d fl %x confl %p rscn %d|%d login %d|%d retry %d lid %d\n",
	    __func__, fcport->port_name, fcport->disc_state,
	    fcport->fw_login_state, fcport->login_pause, fcport->flags,
	    fcport->conflict, fcport->last_rscn_gen, fcport->rscn_gen,
	    fcport->last_login_gen, fcport->login_gen, fcport->login_retry,
	    fcport->loop_id);

	fcport->login_retry--;

	if ((fcport->fw_login_state == DSC_LS_PLOGI_PEND) ||
	    (fcport->fw_login_state == DSC_LS_PLOGI_COMP) ||
	    (fcport->fw_login_state == DSC_LS_PRLI_PEND))
		return 0;

	/* for pure Target Mode. Login will not be initiated */
	if (vha->host->active_mode == MODE_TARGET)
		return 0;

	if (fcport->flags & FCF_ASYNC_SENT) {
		set_bit(RELOGIN_NEEDED, &vha->dpc_flags);
		return 0;
	}

	switch (fcport->disc_state) {
	case DSC_DELETED:
		if (fcport->loop_id == FC_NO_LOOP_ID) {
			ql_dbg(ql_dbg_disc, vha, 0xffff,
			   "%s %d %8phC post gnl\n",
			   __func__, __LINE__, fcport->port_name);
			qla24xx_async_gnl(vha, fcport);
		} else {
			ql_dbg(ql_dbg_disc, vha, 0xffff,
			   "%s %d %8phC post login\n",
			   __func__, __LINE__, fcport->port_name);
			fcport->disc_state = DSC_LOGIN_PEND;
			qla2x00_post_async_login_work(vha, fcport, NULL);
		}
		break;

	case DSC_GNL:
		if (fcport->login_pause) {
			fcport->last_rscn_gen = fcport->rscn_gen;
			fcport->last_login_gen = fcport->login_gen;
			set_bit(RELOGIN_NEEDED, &vha->dpc_flags);
			break;
		}

		if (fcport->flags & FCF_FCP2_DEVICE) {
			u8 opt = PDO_FORCE_ADISC;

			ql_dbg(ql_dbg_disc, vha, 0xffff,
			   "%s %d %8phC post gpdb\n",
			   __func__, __LINE__, fcport->port_name);

			fcport->disc_state = DSC_GPDB;
			qla24xx_post_gpdb_work(vha, fcport, opt);
		} else {
			ql_dbg(ql_dbg_disc, vha, 0xffff,
			   "%s %d %8phC post login \n",
			   __func__, __LINE__, fcport->port_name);
			fcport->disc_state = DSC_LOGIN_PEND;
			qla2x00_post_async_login_work(vha, fcport, NULL);
		}

		break;

	case DSC_LOGIN_FAILED:
		ql_dbg(ql_dbg_disc, vha, 0xffff,
			   "%s %d %8phC post gidpn \n",
			   __func__, __LINE__, fcport->port_name);

		qla24xx_post_gidpn_work(vha, fcport);
		break;

	case DSC_LOGIN_COMPLETE:
		/* recheck login state */
		ql_dbg(ql_dbg_disc, vha, 0xffff,
			   "%s %d %8phC post gpdb \n",
			   __func__, __LINE__, fcport->port_name);

		qla24xx_post_gpdb_work(vha, fcport, PDO_FORCE_ADISC);
		break;

	default:
		break;
	}

	return 0;
}

static
void qla24xx_handle_rscn_event(fc_port_t *fcport, struct event_arg *ea)
{
	fcport->rscn_gen++;

	ql_dbg(ql_dbg_disc, fcport->vha, 0xffff,
		"%s %8phC DS %d LS %d\n",
		__func__, fcport->port_name, fcport->disc_state,
		fcport->fw_login_state);

	if (fcport->flags & FCF_ASYNC_SENT)
		return;

	switch (fcport->disc_state) {
	case DSC_DELETED:
	case DSC_LOGIN_COMPLETE:
		qla24xx_post_gidpn_work(fcport->vha, fcport);
		break;

	default:
		break;
	}
}

int qla24xx_post_newsess_work(struct scsi_qla_host *vha, port_id_t *id,
	u8 *port_name, void *pla)
{
	struct qla_work_evt *e;
	e = qla2x00_alloc_work(vha, QLA_EVT_NEW_SESS);
	if (!e)
		return QLA_FUNCTION_FAILED;

	e->u.new_sess.id = *id;
	e->u.new_sess.pla = pla;
	memcpy(e->u.new_sess.port_name, port_name, WWN_SIZE);

	return qla2x00_post_work(vha, e);
}

static
int qla24xx_handle_delete_done_event(scsi_qla_host_t *vha,
	struct event_arg *ea)
{
	fc_port_t *fcport = ea->fcport;

	if (test_bit(UNLOADING, &vha->dpc_flags))
		return 0;

	switch (vha->host->active_mode) {
	case MODE_INITIATOR:
	case MODE_DUAL:
		if (fcport->scan_state == QLA_FCPORT_FOUND)
			qla24xx_fcport_handle_login(vha, fcport);
		break;

	case MODE_TARGET:
	default:
		/* no-op */
		break;
	}

	return 0;
}

static
void qla24xx_handle_relogin_event(scsi_qla_host_t *vha,
	struct event_arg *ea)
{
	fc_port_t *fcport = ea->fcport;

	if (fcport->scan_state != QLA_FCPORT_FOUND) {
		fcport->login_retry++;
		return;
	}

	ql_dbg(ql_dbg_disc, vha, 0xffff,
		"%s %8phC DS %d LS %d P %d del %d cnfl %p rscn %d|%d login %d|%d fl %x\n",
		__func__, fcport->port_name, fcport->disc_state,
		fcport->fw_login_state, fcport->login_pause,
		fcport->deleted, fcport->conflict,
		fcport->last_rscn_gen, fcport->rscn_gen,
		fcport->last_login_gen, fcport->login_gen,
		fcport->flags);

	if ((fcport->fw_login_state == DSC_LS_PLOGI_PEND) ||
	    (fcport->fw_login_state == DSC_LS_PLOGI_COMP) ||
	    (fcport->fw_login_state == DSC_LS_PRLI_PEND))
		return;

	if (fcport->flags & FCF_ASYNC_SENT) {
		fcport->login_retry++;
		set_bit(RELOGIN_NEEDED, &vha->dpc_flags);
		return;
	}

	if (fcport->disc_state == DSC_DELETE_PEND) {
		fcport->login_retry++;
		return;
	}

	if (fcport->last_rscn_gen != fcport->rscn_gen) {
		ql_dbg(ql_dbg_disc, vha, 0xffff, "%s %d %8phC post gidpn\n",
		    __func__, __LINE__, fcport->port_name);

		qla24xx_async_gidpn(vha, fcport);
		return;
	}

	qla24xx_fcport_handle_login(vha, fcport);
}

void qla2x00_fcport_event_handler(scsi_qla_host_t *vha, struct event_arg *ea)
{
	fc_port_t *fcport, *f, *tf;
	uint32_t id = 0, mask, rid;
	int rc;

	switch (ea->event) {
	case FCME_RELOGIN:
		if (test_bit(UNLOADING, &vha->dpc_flags))
			return;

<<<<<<< HEAD
=======
done_free_sp:
	sp->free(sp);
done:
	fcport->flags &= ~FCF_ASYNC_SENT;
	return rval;
}

static void qla24xx_handle_gnl_done_event(scsi_qla_host_t *vha,
	struct event_arg *ea)
{
	fc_port_t *fcport, *conflict_fcport;
	struct get_name_list_extended *e;
	u16 i, n, found = 0, loop_id;
	port_id_t id;
	u64 wwn;
	u8 opt = 0;

	fcport = ea->fcport;

	if (ea->rc) { /* rval */
		if (fcport->login_retry == 0) {
			fcport->login_retry = vha->hw->login_retry_count;
			ql_dbg(ql_dbg_disc, vha, 0xffff,
				"GNL failed Port login retry %8phN, retry cnt=%d.\n",
				fcport->port_name, fcport->login_retry);
		}
		return;
	}

	if (fcport->last_rscn_gen != fcport->rscn_gen) {
		ql_dbg(ql_dbg_disc, vha, 0xffff,
		    "%s %8phC rscn gen changed rscn %d|%d \n",
		    __func__, fcport->port_name,
		    fcport->last_rscn_gen, fcport->rscn_gen);
		qla24xx_post_gidpn_work(vha, fcport);
		return;
	} else if (fcport->last_login_gen != fcport->login_gen) {
		ql_dbg(ql_dbg_disc, vha, 0xffff,
			"%s %8phC login gen changed login %d|%d \n",
			__func__, fcport->port_name,
			fcport->last_login_gen, fcport->login_gen);
		return;
	}

	n = ea->data[0] / sizeof(struct get_name_list_extended);

	ql_dbg(ql_dbg_disc, vha, 0xffff,
	    "%s %d %8phC n %d %02x%02x%02x lid %d \n",
	    __func__, __LINE__, fcport->port_name, n,
	    fcport->d_id.b.domain, fcport->d_id.b.area,
	    fcport->d_id.b.al_pa, fcport->loop_id);

	for (i = 0; i < n; i++) {
		e = &vha->gnl.l[i];
		wwn = wwn_to_u64(e->port_name);

		if (memcmp((u8 *)&wwn, fcport->port_name, WWN_SIZE))
			continue;

		found = 1;
		id.b.domain = e->port_id[2];
		id.b.area = e->port_id[1];
		id.b.al_pa = e->port_id[0];
		id.b.rsvd_1 = 0;

		loop_id = le16_to_cpu(e->nport_handle);
		loop_id = (loop_id & 0x7fff);

		ql_dbg(ql_dbg_disc, vha, 0xffff,
			"%s found %8phC CLS [%d|%d] ID[%02x%02x%02x|%02x%02x%02x] lid[%d|%d]\n",
			   __func__, fcport->port_name,
			e->current_login_state, fcport->fw_login_state,
			id.b.domain, id.b.area, id.b.al_pa,
			fcport->d_id.b.domain, fcport->d_id.b.area,
			fcport->d_id.b.al_pa, loop_id, fcport->loop_id);

		if ((id.b24 != fcport->d_id.b24) ||
		    ((fcport->loop_id != FC_NO_LOOP_ID) &&
			(fcport->loop_id != loop_id))) {
			ql_dbg(ql_dbg_disc, vha, 0xffff,
			   "%s %d %8phC post del sess\n",
			   __func__, __LINE__, fcport->port_name);
			qlt_schedule_sess_for_deletion(fcport, 1);
			return;
		}

		fcport->loop_id = loop_id;

		wwn = wwn_to_u64(fcport->port_name);
		qlt_find_sess_invalidate_other(vha, wwn,
			id, loop_id, &conflict_fcport);

		if (conflict_fcport) {
			/*
			 * Another share fcport share the same loop_id &
			 * nport id. Conflict fcport needs to finish
			 * cleanup before this fcport can proceed to login.
			 */
			conflict_fcport->conflict = fcport;
			fcport->login_pause = 1;
		}

		switch (e->current_login_state) {
		case DSC_LS_PRLI_COMP:
			ql_dbg(ql_dbg_disc, vha, 0xffff,
			   "%s %d %8phC post gpdb\n",
			   __func__, __LINE__, fcport->port_name);
			opt = PDO_FORCE_ADISC;
			qla24xx_post_gpdb_work(vha, fcport, opt);
			break;

		case DSC_LS_PORT_UNAVAIL:
		default:
			if (fcport->loop_id == FC_NO_LOOP_ID) {
				qla2x00_find_new_loop_id(vha, fcport);
				fcport->fw_login_state = DSC_LS_PORT_UNAVAIL;
			}
			ql_dbg(ql_dbg_disc, vha, 0xffff,
			   "%s %d %8phC \n",
			   __func__, __LINE__, fcport->port_name);
			qla24xx_fcport_handle_login(vha, fcport);
			break;
		}
	}

	if (!found) {
		/* fw has no record of this port */
		if (fcport->loop_id == FC_NO_LOOP_ID) {
			qla2x00_find_new_loop_id(vha, fcport);
			fcport->fw_login_state = DSC_LS_PORT_UNAVAIL;
		} else {
			for (i = 0; i < n; i++) {
				e = &vha->gnl.l[i];
				id.b.domain = e->port_id[0];
				id.b.area = e->port_id[1];
				id.b.al_pa = e->port_id[2];
				id.b.rsvd_1 = 0;
				loop_id = le16_to_cpu(e->nport_handle);

				if (fcport->d_id.b24 == id.b24) {
					conflict_fcport =
					    qla2x00_find_fcport_by_wwpn(vha,
						e->port_name, 0);

					ql_dbg(ql_dbg_disc, vha, 0xffff,
					    "%s %d %8phC post del sess\n",
					    __func__, __LINE__,
					    conflict_fcport->port_name);
					qlt_schedule_sess_for_deletion
						(conflict_fcport, 1);
				}

				if (fcport->loop_id == loop_id) {
					/* FW already picked this loop id for another fcport */
					qla2x00_find_new_loop_id(vha, fcport);
				}
			}
		}
		qla24xx_fcport_handle_login(vha, fcport);
	}
} /* gnl_event */

static void
qla24xx_async_gnl_sp_done(void *s, int res)
{
	struct srb *sp = s;
	struct scsi_qla_host *vha = sp->vha;
	unsigned long flags;
	struct fc_port *fcport = NULL, *tf;
	u16 i, n = 0, loop_id;
	struct event_arg ea;
	struct get_name_list_extended *e;
	u64 wwn;
	struct list_head h;

	ql_dbg(ql_dbg_disc, vha, 0xffff,
	    "Async done-%s res %x mb[1]=%x mb[2]=%x \n",
	    sp->name, res, sp->u.iocb_cmd.u.mbx.in_mb[1],
	    sp->u.iocb_cmd.u.mbx.in_mb[2]);

	memset(&ea, 0, sizeof(ea));
	ea.sp = sp;
	ea.rc = res;
	ea.event = FCME_GNL_DONE;

	if (sp->u.iocb_cmd.u.mbx.in_mb[1] >=
	    sizeof(struct get_name_list_extended)) {
		n = sp->u.iocb_cmd.u.mbx.in_mb[1] /
		    sizeof(struct get_name_list_extended);
		ea.data[0] = sp->u.iocb_cmd.u.mbx.in_mb[1]; /* amnt xfered */
	}

	for (i = 0; i < n; i++) {
		e = &vha->gnl.l[i];
		loop_id = le16_to_cpu(e->nport_handle);
		/* mask out reserve bit */
		loop_id = (loop_id & 0x7fff);
		set_bit(loop_id, vha->hw->loop_id_map);
		wwn = wwn_to_u64(e->port_name);

		ql_dbg(ql_dbg_disc + ql_dbg_verbose, vha, 0xffff,
		    "%s %8phC %02x:%02x:%02x state %d/%d lid %x \n",
		    __func__, (void *)&wwn, e->port_id[2], e->port_id[1],
		    e->port_id[0], e->current_login_state, e->last_login_state,
		    (loop_id & 0x7fff));
	}

	spin_lock_irqsave(&vha->hw->tgt.sess_lock, flags);
	vha->gnl.sent = 0;

	INIT_LIST_HEAD(&h);
	fcport = tf = NULL;
	if (!list_empty(&vha->gnl.fcports))
		list_splice_init(&vha->gnl.fcports, &h);

	list_for_each_entry_safe(fcport, tf, &h, gnl_entry) {
		list_del_init(&fcport->gnl_entry);
		fcport->flags &= ~FCF_ASYNC_SENT;
		ea.fcport = fcport;

		qla2x00_fcport_event_handler(vha, &ea);
	}

	spin_unlock_irqrestore(&vha->hw->tgt.sess_lock, flags);

	sp->free(sp);
}

int qla24xx_async_gnl(struct scsi_qla_host *vha, fc_port_t *fcport)
{
	srb_t *sp;
	struct srb_iocb *mbx;
	int rval = QLA_FUNCTION_FAILED;
	unsigned long flags;
	u16 *mb;

	if (!vha->flags.online)
		goto done;

	ql_dbg(ql_dbg_disc, vha, 0xffff,
	    "Async-gnlist WWPN %8phC \n", fcport->port_name);

	spin_lock_irqsave(&vha->hw->tgt.sess_lock, flags);
	fcport->flags |= FCF_ASYNC_SENT;
	fcport->disc_state = DSC_GNL;
	fcport->last_rscn_gen = fcport->rscn_gen;
	fcport->last_login_gen = fcport->login_gen;

	list_add_tail(&fcport->gnl_entry, &vha->gnl.fcports);
	if (vha->gnl.sent) {
		spin_unlock_irqrestore(&vha->hw->tgt.sess_lock, flags);
		rval = QLA_SUCCESS;
		goto done;
	}
	vha->gnl.sent = 1;
	spin_unlock_irqrestore(&vha->hw->tgt.sess_lock, flags);

	sp = qla2x00_get_sp(vha, fcport, GFP_KERNEL);
	if (!sp)
		goto done;
	sp->type = SRB_MB_IOCB;
	sp->name = "gnlist";
	sp->gen1 = fcport->rscn_gen;
	sp->gen2 = fcport->login_gen;

	qla2x00_init_timer(sp, qla2x00_get_async_timeout(vha)+2);

	mb = sp->u.iocb_cmd.u.mbx.out_mb;
	mb[0] = MBC_PORT_NODE_NAME_LIST;
	mb[1] = BIT_2 | BIT_3;
	mb[2] = MSW(vha->gnl.ldma);
	mb[3] = LSW(vha->gnl.ldma);
	mb[6] = MSW(MSD(vha->gnl.ldma));
	mb[7] = LSW(MSD(vha->gnl.ldma));
	mb[8] = vha->gnl.size;
	mb[9] = vha->vp_idx;

	mbx = &sp->u.iocb_cmd;
	mbx->timeout = qla2x00_async_iocb_timeout;

	sp->done = qla24xx_async_gnl_sp_done;

	rval = qla2x00_start_sp(sp);
	if (rval != QLA_SUCCESS)
		goto done_free_sp;

	ql_dbg(ql_dbg_disc, vha, 0xffff,
		"Async-%s - OUT WWPN %8phC hndl %x\n",
		sp->name, fcport->port_name, sp->handle);

	return rval;

done_free_sp:
	sp->free(sp);
done:
	fcport->flags &= ~FCF_ASYNC_SENT;
	return rval;
}

int qla24xx_post_gnl_work(struct scsi_qla_host *vha, fc_port_t *fcport)
{
	struct qla_work_evt *e;

	e = qla2x00_alloc_work(vha, QLA_EVT_GNL);
	if (!e)
		return QLA_FUNCTION_FAILED;

	e->u.fcport.fcport = fcport;
	return qla2x00_post_work(vha, e);
}

static
void qla24xx_async_gpdb_sp_done(void *s, int res)
{
	struct srb *sp = s;
	struct scsi_qla_host *vha = sp->vha;
	struct qla_hw_data *ha = vha->hw;
	struct port_database_24xx *pd;
	fc_port_t *fcport = sp->fcport;
	u16 *mb = sp->u.iocb_cmd.u.mbx.in_mb;
	int rval = QLA_SUCCESS;
	struct event_arg ea;

	ql_dbg(ql_dbg_disc, vha, 0xffff,
	    "Async done-%s res %x, WWPN %8phC mb[1]=%x mb[2]=%x \n",
	    sp->name, res, fcport->port_name, mb[1], mb[2]);

	fcport->flags &= ~FCF_ASYNC_SENT;

	if (res) {
		rval = res;
		goto gpd_error_out;
	}

	pd = (struct port_database_24xx *)sp->u.iocb_cmd.u.mbx.in;

	rval = __qla24xx_parse_gpdb(vha, fcport, pd);

gpd_error_out:
	memset(&ea, 0, sizeof(ea));
	ea.event = FCME_GPDB_DONE;
	ea.rc = rval;
	ea.fcport = fcport;
	ea.sp = sp;

	qla2x00_fcport_event_handler(vha, &ea);

	dma_pool_free(ha->s_dma_pool, sp->u.iocb_cmd.u.mbx.in,
		sp->u.iocb_cmd.u.mbx.in_dma);

	sp->free(sp);
}

static int qla24xx_post_gpdb_work(struct scsi_qla_host *vha, fc_port_t *fcport,
    u8 opt)
{
	struct qla_work_evt *e;

	e = qla2x00_alloc_work(vha, QLA_EVT_GPDB);
	if (!e)
		return QLA_FUNCTION_FAILED;

	e->u.fcport.fcport = fcport;
	e->u.fcport.opt = opt;
	return qla2x00_post_work(vha, e);
}

int qla24xx_async_gpdb(struct scsi_qla_host *vha, fc_port_t *fcport, u8 opt)
{
	srb_t *sp;
	struct srb_iocb *mbx;
	int rval = QLA_FUNCTION_FAILED;
	u16 *mb;
	dma_addr_t pd_dma;
	struct port_database_24xx *pd;
	struct qla_hw_data *ha = vha->hw;

	if (!vha->flags.online)
		goto done;

	fcport->flags |= FCF_ASYNC_SENT;
	fcport->disc_state = DSC_GPDB;

	sp = qla2x00_get_sp(vha, fcport, GFP_KERNEL);
	if (!sp)
		goto done;

	pd = dma_pool_alloc(ha->s_dma_pool, GFP_KERNEL, &pd_dma);
	if (pd == NULL) {
		ql_log(ql_log_warn, vha, 0xffff,
			"Failed to allocate port database structure.\n");
		goto done_free_sp;
	}
	memset(pd, 0, max(PORT_DATABASE_SIZE, PORT_DATABASE_24XX_SIZE));

	sp->type = SRB_MB_IOCB;
	sp->name = "gpdb";
	sp->gen1 = fcport->rscn_gen;
	sp->gen2 = fcport->login_gen;
	qla2x00_init_timer(sp, qla2x00_get_async_timeout(vha) + 2);

	mb = sp->u.iocb_cmd.u.mbx.out_mb;
	mb[0] = MBC_GET_PORT_DATABASE;
	mb[1] = fcport->loop_id;
	mb[2] = MSW(pd_dma);
	mb[3] = LSW(pd_dma);
	mb[6] = MSW(MSD(pd_dma));
	mb[7] = LSW(MSD(pd_dma));
	mb[9] = vha->vp_idx;
	mb[10] = opt;

	mbx = &sp->u.iocb_cmd;
	mbx->timeout = qla2x00_async_iocb_timeout;
	mbx->u.mbx.in = (void *)pd;
	mbx->u.mbx.in_dma = pd_dma;

	sp->done = qla24xx_async_gpdb_sp_done;

	rval = qla2x00_start_sp(sp);
	if (rval != QLA_SUCCESS)
		goto done_free_sp;

	ql_dbg(ql_dbg_disc, vha, 0xffff,
		"Async-%s %8phC hndl %x opt %x\n",
		sp->name, fcport->port_name, sp->handle, opt);

	return rval;

done_free_sp:
	if (pd)
		dma_pool_free(ha->s_dma_pool, pd, pd_dma);

	sp->free(sp);
done:
	fcport->flags &= ~FCF_ASYNC_SENT;
	qla24xx_post_gpdb_work(vha, fcport, opt);
	return rval;
}

static
void qla24xx_handle_gpdb_event(scsi_qla_host_t *vha, struct event_arg *ea)
{
	int rval = ea->rc;
	fc_port_t *fcport = ea->fcport;
	unsigned long flags;

	fcport->flags &= ~FCF_ASYNC_SENT;

	ql_dbg(ql_dbg_disc, vha, 0xffff,
	    "%s %8phC DS %d LS %d rval %d\n", __func__, fcport->port_name,
	    fcport->disc_state, fcport->fw_login_state, rval);

	if (ea->sp->gen2 != fcport->login_gen) {
		/* target side must have changed it. */
		ql_dbg(ql_dbg_disc, vha, 0xffff,
		    "%s %8phC generation changed rscn %d|%d login %d|%d \n",
		    __func__, fcport->port_name, fcport->last_rscn_gen,
		    fcport->rscn_gen, fcport->last_login_gen,
		    fcport->login_gen);
		return;
	} else if (ea->sp->gen1 != fcport->rscn_gen) {
		ql_dbg(ql_dbg_disc, vha, 0xffff, "%s %d %8phC post gidpn\n",
		    __func__, __LINE__, fcport->port_name);
		qla24xx_post_gidpn_work(vha, fcport);
		return;
	}

	if (rval != QLA_SUCCESS) {
		ql_dbg(ql_dbg_disc, vha, 0xffff, "%s %d %8phC post del sess\n",
		    __func__, __LINE__, fcport->port_name);
		qlt_schedule_sess_for_deletion_lock(fcport);
		return;
	}

	spin_lock_irqsave(&vha->hw->tgt.sess_lock, flags);
	ea->fcport->login_gen++;
	ea->fcport->deleted = 0;
	ea->fcport->logout_on_delete = 1;

	if (!ea->fcport->login_succ && !IS_SW_RESV_ADDR(ea->fcport->d_id)) {
		vha->fcport_count++;
		ea->fcport->login_succ = 1;

		if (!IS_IIDMA_CAPABLE(vha->hw) ||
		    !vha->hw->flags.gpsc_supported) {
			ql_dbg(ql_dbg_disc, vha, 0xffff,
			    "%s %d %8phC post upd_fcport fcp_cnt %d\n",
			    __func__, __LINE__, fcport->port_name,
			    vha->fcport_count);

			qla24xx_post_upd_fcport_work(vha, fcport);
		} else {
			ql_dbg(ql_dbg_disc, vha, 0xffff,
			    "%s %d %8phC post gpsc fcp_cnt %d\n",
			    __func__, __LINE__, fcport->port_name,
			    vha->fcport_count);

			qla24xx_post_gpsc_work(vha, fcport);
		}
	}
	spin_unlock_irqrestore(&vha->hw->tgt.sess_lock, flags);
} /* gpdb event */

int qla24xx_fcport_handle_login(struct scsi_qla_host *vha, fc_port_t *fcport)
{
	if (fcport->login_retry == 0)
		return 0;

	if (fcport->scan_state != QLA_FCPORT_FOUND)
		return 0;

	ql_dbg(ql_dbg_disc, vha, 0xffff,
	    "%s %8phC DS %d LS %d P %d fl %x confl %p rscn %d|%d login %d|%d retry %d lid %d\n",
	    __func__, fcport->port_name, fcport->disc_state,
	    fcport->fw_login_state, fcport->login_pause, fcport->flags,
	    fcport->conflict, fcport->last_rscn_gen, fcport->rscn_gen,
	    fcport->last_login_gen, fcport->login_gen, fcport->login_retry,
	    fcport->loop_id);

	fcport->login_retry--;

	if ((fcport->fw_login_state == DSC_LS_PLOGI_PEND) ||
	    (fcport->fw_login_state == DSC_LS_PRLI_PEND))
		return 0;

	if (fcport->fw_login_state == DSC_LS_PLOGI_COMP) {
		if (time_before_eq(jiffies, fcport->plogi_nack_done_deadline))
			return 0;
	}

	/* for pure Target Mode. Login will not be initiated */
	if (vha->host->active_mode == MODE_TARGET)
		return 0;

	if (fcport->flags & FCF_ASYNC_SENT) {
		set_bit(RELOGIN_NEEDED, &vha->dpc_flags);
		return 0;
	}

	switch (fcport->disc_state) {
	case DSC_DELETED:
		if (fcport->loop_id == FC_NO_LOOP_ID) {
			ql_dbg(ql_dbg_disc, vha, 0xffff,
			   "%s %d %8phC post gnl\n",
			   __func__, __LINE__, fcport->port_name);
			qla24xx_async_gnl(vha, fcport);
		} else {
			ql_dbg(ql_dbg_disc, vha, 0xffff,
			   "%s %d %8phC post login\n",
			   __func__, __LINE__, fcport->port_name);
			fcport->disc_state = DSC_LOGIN_PEND;
			qla2x00_post_async_login_work(vha, fcport, NULL);
		}
		break;

	case DSC_GNL:
		if (fcport->login_pause) {
			fcport->last_rscn_gen = fcport->rscn_gen;
			fcport->last_login_gen = fcport->login_gen;
			set_bit(RELOGIN_NEEDED, &vha->dpc_flags);
			break;
		}

		if (fcport->flags & FCF_FCP2_DEVICE) {
			u8 opt = PDO_FORCE_ADISC;

			ql_dbg(ql_dbg_disc, vha, 0xffff,
			   "%s %d %8phC post gpdb\n",
			   __func__, __LINE__, fcport->port_name);

			fcport->disc_state = DSC_GPDB;
			qla24xx_post_gpdb_work(vha, fcport, opt);
		} else {
			ql_dbg(ql_dbg_disc, vha, 0xffff,
			   "%s %d %8phC post login \n",
			   __func__, __LINE__, fcport->port_name);
			fcport->disc_state = DSC_LOGIN_PEND;
			qla2x00_post_async_login_work(vha, fcport, NULL);
		}

		break;

	case DSC_LOGIN_FAILED:
		ql_dbg(ql_dbg_disc, vha, 0xffff,
			   "%s %d %8phC post gidpn \n",
			   __func__, __LINE__, fcport->port_name);

		qla24xx_post_gidpn_work(vha, fcport);
		break;

	case DSC_LOGIN_COMPLETE:
		/* recheck login state */
		ql_dbg(ql_dbg_disc, vha, 0xffff,
			   "%s %d %8phC post gpdb \n",
			   __func__, __LINE__, fcport->port_name);

		qla24xx_post_gpdb_work(vha, fcport, PDO_FORCE_ADISC);
		break;

	default:
		break;
	}

	return 0;
}

static
void qla24xx_handle_rscn_event(fc_port_t *fcport, struct event_arg *ea)
{
	fcport->rscn_gen++;

	ql_dbg(ql_dbg_disc, fcport->vha, 0xffff,
		"%s %8phC DS %d LS %d\n",
		__func__, fcport->port_name, fcport->disc_state,
		fcport->fw_login_state);

	if (fcport->flags & FCF_ASYNC_SENT)
		return;

	switch (fcport->disc_state) {
	case DSC_DELETED:
	case DSC_LOGIN_COMPLETE:
		qla24xx_post_gidpn_work(fcport->vha, fcport);
		break;

	default:
		break;
	}
}

int qla24xx_post_newsess_work(struct scsi_qla_host *vha, port_id_t *id,
	u8 *port_name, void *pla)
{
	struct qla_work_evt *e;
	e = qla2x00_alloc_work(vha, QLA_EVT_NEW_SESS);
	if (!e)
		return QLA_FUNCTION_FAILED;

	e->u.new_sess.id = *id;
	e->u.new_sess.pla = pla;
	memcpy(e->u.new_sess.port_name, port_name, WWN_SIZE);

	return qla2x00_post_work(vha, e);
}

static
int qla24xx_handle_delete_done_event(scsi_qla_host_t *vha,
	struct event_arg *ea)
{
	fc_port_t *fcport = ea->fcport;

	if (test_bit(UNLOADING, &vha->dpc_flags))
		return 0;

	switch (vha->host->active_mode) {
	case MODE_INITIATOR:
	case MODE_DUAL:
		if (fcport->scan_state == QLA_FCPORT_FOUND)
			qla24xx_fcport_handle_login(vha, fcport);
		break;

	case MODE_TARGET:
	default:
		/* no-op */
		break;
	}

	return 0;
}

static
void qla24xx_handle_relogin_event(scsi_qla_host_t *vha,
	struct event_arg *ea)
{
	fc_port_t *fcport = ea->fcport;

	if (fcport->scan_state != QLA_FCPORT_FOUND) {
		fcport->login_retry++;
		return;
	}

	ql_dbg(ql_dbg_disc, vha, 0xffff,
		"%s %8phC DS %d LS %d P %d del %d cnfl %p rscn %d|%d login %d|%d fl %x\n",
		__func__, fcport->port_name, fcport->disc_state,
		fcport->fw_login_state, fcport->login_pause,
		fcport->deleted, fcport->conflict,
		fcport->last_rscn_gen, fcport->rscn_gen,
		fcport->last_login_gen, fcport->login_gen,
		fcport->flags);

	if ((fcport->fw_login_state == DSC_LS_PLOGI_PEND) ||
	    (fcport->fw_login_state == DSC_LS_PRLI_PEND))
		return;

	if (fcport->fw_login_state == DSC_LS_PLOGI_COMP) {
		if (time_before_eq(jiffies, fcport->plogi_nack_done_deadline))
			return;
	}

	if (fcport->flags & FCF_ASYNC_SENT) {
		fcport->login_retry++;
		set_bit(RELOGIN_NEEDED, &vha->dpc_flags);
		return;
	}

	if (fcport->disc_state == DSC_DELETE_PEND) {
		fcport->login_retry++;
		return;
	}

	if (fcport->last_rscn_gen != fcport->rscn_gen) {
		ql_dbg(ql_dbg_disc, vha, 0xffff, "%s %d %8phC post gidpn\n",
		    __func__, __LINE__, fcport->port_name);

		qla24xx_async_gidpn(vha, fcport);
		return;
	}

	qla24xx_fcport_handle_login(vha, fcport);
}

void qla2x00_fcport_event_handler(scsi_qla_host_t *vha, struct event_arg *ea)
{
	fc_port_t *fcport, *f, *tf;
	uint32_t id = 0, mask, rid;
	int rc;

	switch (ea->event) {
	case FCME_RELOGIN:
		if (test_bit(UNLOADING, &vha->dpc_flags))
			return;

>>>>>>> fe82203b
		qla24xx_handle_relogin_event(vha, ea);
		break;
	case FCME_RSCN:
		if (test_bit(UNLOADING, &vha->dpc_flags))
			return;
		switch (ea->id.b.rsvd_1) {
		case RSCN_PORT_ADDR:
			fcport = qla2x00_find_fcport_by_nportid(vha, &ea->id, 1);
			if (!fcport) {
				/* cable moved */
				rc = qla24xx_post_gpnid_work(vha, &ea->id);
				if (rc) {
					ql_log(ql_log_warn, vha, 0xffff,
						"RSCN GPNID work failed %02x%02x%02x\n",
						ea->id.b.domain, ea->id.b.area,
						ea->id.b.al_pa);
				}
			} else {
				ea->fcport = fcport;
				qla24xx_handle_rscn_event(fcport, ea);
			}
			break;
		case RSCN_AREA_ADDR:
		case RSCN_DOM_ADDR:
			if (ea->id.b.rsvd_1 == RSCN_AREA_ADDR) {
				mask = 0xffff00;
				ql_log(ql_dbg_async, vha, 0xffff,
					   "RSCN: Area 0x%06x was affected\n",
					   ea->id.b24);
			} else {
				mask = 0xff0000;
				ql_log(ql_dbg_async, vha, 0xffff,
					   "RSCN: Domain 0x%06x was affected\n",
					   ea->id.b24);
			}

			rid = ea->id.b24 & mask;
			list_for_each_entry_safe(f, tf, &vha->vp_fcports,
			    list) {
				id = f->d_id.b24 & mask;
				if (rid == id) {
					ea->fcport = f;
					qla24xx_handle_rscn_event(f, ea);
				}
			}
			break;
		case RSCN_FAB_ADDR:
		default:
			ql_log(ql_log_warn, vha, 0xffff,
				"RSCN: Fabric was affected. Addr format %d\n",
				ea->id.b.rsvd_1);
			qla2x00_mark_all_devices_lost(vha, 1);
			set_bit(LOOP_RESYNC_NEEDED, &vha->dpc_flags);
			set_bit(LOCAL_LOOP_UPDATE, &vha->dpc_flags);
		}
		break;
	case FCME_GIDPN_DONE:
		qla24xx_handle_gidpn_event(vha, ea);
		break;
	case FCME_GNL_DONE:
		qla24xx_handle_gnl_done_event(vha, ea);
		break;
	case FCME_GPSC_DONE:
		qla24xx_post_upd_fcport_work(vha, ea->fcport);
		break;
	case FCME_PLOGI_DONE:	/* Initiator side sent LLIOCB */
		qla24xx_handle_plogi_done_event(vha, ea);
		break;
	case FCME_GPDB_DONE:
		qla24xx_handle_gpdb_event(vha, ea);
		break;
	case FCME_GPNID_DONE:
		qla24xx_handle_gpnid_event(vha, ea);
		break;
	case FCME_DELETE_DONE:
		qla24xx_handle_delete_done_event(vha, ea);
		break;
	default:
		BUG_ON(1);
		break;
	}
}

static void
qla2x00_tmf_iocb_timeout(void *data)
{
	srb_t *sp = data;
	struct srb_iocb *tmf = &sp->u.iocb_cmd;

	tmf->u.tmf.comp_status = CS_TIMEOUT;
	complete(&tmf->u.tmf.comp);
}

static void
qla2x00_tmf_sp_done(void *ptr, int res)
{
	srb_t *sp = ptr;
	struct srb_iocb *tmf = &sp->u.iocb_cmd;

	complete(&tmf->u.tmf.comp);
}

int
qla2x00_async_tm_cmd(fc_port_t *fcport, uint32_t flags, uint32_t lun,
	uint32_t tag)
{
	struct scsi_qla_host *vha = fcport->vha;
	struct srb_iocb *tm_iocb;
	srb_t *sp;
	int rval = QLA_FUNCTION_FAILED;

	sp = qla2x00_get_sp(vha, fcport, GFP_KERNEL);
	if (!sp)
		goto done;

	tm_iocb = &sp->u.iocb_cmd;
	sp->type = SRB_TM_CMD;
	sp->name = "tmf";
	qla2x00_init_timer(sp, qla2x00_get_async_timeout(vha));
	tm_iocb->u.tmf.flags = flags;
	tm_iocb->u.tmf.lun = lun;
	tm_iocb->u.tmf.data = tag;
	sp->done = qla2x00_tmf_sp_done;
	tm_iocb->timeout = qla2x00_tmf_iocb_timeout;
	init_completion(&tm_iocb->u.tmf.comp);

	rval = qla2x00_start_sp(sp);
	if (rval != QLA_SUCCESS)
		goto done_free_sp;

	ql_dbg(ql_dbg_taskm, vha, 0x802f,
	    "Async-tmf hdl=%x loop-id=%x portid=%02x%02x%02x.\n",
	    sp->handle, fcport->loop_id, fcport->d_id.b.domain,
	    fcport->d_id.b.area, fcport->d_id.b.al_pa);

	wait_for_completion(&tm_iocb->u.tmf.comp);

	rval = tm_iocb->u.tmf.comp_status == CS_COMPLETE ?
	    QLA_SUCCESS : QLA_FUNCTION_FAILED;

	if ((rval != QLA_SUCCESS) || tm_iocb->u.tmf.data) {
		ql_dbg(ql_dbg_taskm, vha, 0x8030,
		    "TM IOCB failed (%x).\n", rval);
	}

	if (!test_bit(UNLOADING, &vha->dpc_flags) && !IS_QLAFX00(vha->hw)) {
		flags = tm_iocb->u.tmf.flags;
		lun = (uint16_t)tm_iocb->u.tmf.lun;

		/* Issue Marker IOCB */
		qla2x00_marker(vha, vha->hw->req_q_map[0],
		    vha->hw->rsp_q_map[0], sp->fcport->loop_id, lun,
		    flags == TCF_LUN_RESET ? MK_SYNC_ID_LUN : MK_SYNC_ID);
	}

done_free_sp:
	sp->free(sp);
done:
	return rval;
}

static void
qla24xx_abort_iocb_timeout(void *data)
{
	srb_t *sp = data;
	struct srb_iocb *abt = &sp->u.iocb_cmd;

	abt->u.abt.comp_status = CS_TIMEOUT;
	complete(&abt->u.abt.comp);
}

static void
qla24xx_abort_sp_done(void *ptr, int res)
{
	srb_t *sp = ptr;
	struct srb_iocb *abt = &sp->u.iocb_cmd;

	complete(&abt->u.abt.comp);
}

int
qla24xx_async_abort_cmd(srb_t *cmd_sp)
{
	scsi_qla_host_t *vha = cmd_sp->vha;
	fc_port_t *fcport = cmd_sp->fcport;
	struct srb_iocb *abt_iocb;
	srb_t *sp;
	int rval = QLA_FUNCTION_FAILED;

	sp = qla2x00_get_sp(vha, fcport, GFP_KERNEL);
	if (!sp)
		goto done;

	abt_iocb = &sp->u.iocb_cmd;
	sp->type = SRB_ABT_CMD;
	sp->name = "abort";
	qla2x00_init_timer(sp, qla2x00_get_async_timeout(vha));
	abt_iocb->u.abt.cmd_hndl = cmd_sp->handle;
	sp->done = qla24xx_abort_sp_done;
	abt_iocb->timeout = qla24xx_abort_iocb_timeout;
	init_completion(&abt_iocb->u.abt.comp);

	rval = qla2x00_start_sp(sp);
	if (rval != QLA_SUCCESS)
		goto done_free_sp;

	ql_dbg(ql_dbg_async, vha, 0x507c,
	    "Abort command issued - hdl=%x, target_id=%x\n",
	    cmd_sp->handle, fcport->tgt_id);

	wait_for_completion(&abt_iocb->u.abt.comp);

	rval = abt_iocb->u.abt.comp_status == CS_COMPLETE ?
	    QLA_SUCCESS : QLA_FUNCTION_FAILED;

done_free_sp:
	sp->free(sp);
done:
	return rval;
}

int
qla24xx_async_abort_command(srb_t *sp)
{
	unsigned long   flags = 0;

	uint32_t	handle;
	fc_port_t	*fcport = sp->fcport;
	struct scsi_qla_host *vha = fcport->vha;
	struct qla_hw_data *ha = vha->hw;
	struct req_que *req = vha->req;

	spin_lock_irqsave(&ha->hardware_lock, flags);
	for (handle = 1; handle < req->num_outstanding_cmds; handle++) {
		if (req->outstanding_cmds[handle] == sp)
			break;
	}
	spin_unlock_irqrestore(&ha->hardware_lock, flags);
	if (handle == req->num_outstanding_cmds) {
		/* Command not found. */
		return QLA_FUNCTION_FAILED;
	}
	if (sp->type == SRB_FXIOCB_DCMD)
		return qlafx00_fx_disc(vha, &vha->hw->mr.fcport,
		    FXDISC_ABORT_IOCTL);

	return qla24xx_async_abort_cmd(sp);
}

static void
qla24xx_handle_plogi_done_event(struct scsi_qla_host *vha, struct event_arg *ea)
{
	port_id_t cid;	/* conflict Nport id */

	switch (ea->data[0]) {
	case MBS_COMMAND_COMPLETE:
		/*
		 * Driver must validate login state - If PRLI not complete,
		 * force a relogin attempt via implicit LOGO, PLOGI, and PRLI
		 * requests.
		 */
		ql_dbg(ql_dbg_disc, vha, 0xffff,
			   "%s %d %8phC post gpdb\n",
			   __func__, __LINE__, ea->fcport->port_name);
		ea->fcport->chip_reset = vha->hw->chip_reset;
		ea->fcport->logout_on_delete = 1;
		qla24xx_post_gpdb_work(vha, ea->fcport, 0);
		break;
	case MBS_COMMAND_ERROR:
		ql_dbg(ql_dbg_disc, vha, 0xffff, "%s %d %8phC cmd error %x\n",
		    __func__, __LINE__, ea->fcport->port_name, ea->data[1]);

		ea->fcport->flags &= ~FCF_ASYNC_SENT;
		ea->fcport->disc_state = DSC_LOGIN_FAILED;
		if (ea->data[1] & QLA_LOGIO_LOGIN_RETRIED)
			set_bit(RELOGIN_NEEDED, &vha->dpc_flags);
		else
			qla2x00_mark_device_lost(vha, ea->fcport, 1, 0);
		break;
	case MBS_LOOP_ID_USED:
		/* data[1] = IO PARAM 1 = nport ID  */
		cid.b.domain = (ea->iop[1] >> 16) & 0xff;
		cid.b.area   = (ea->iop[1] >>  8) & 0xff;
		cid.b.al_pa  = ea->iop[1] & 0xff;
		cid.b.rsvd_1 = 0;

		ql_dbg(ql_dbg_disc, vha, 0xffff,
			"%s %d %8phC LoopID 0x%x in use post gnl\n",
			__func__, __LINE__, ea->fcport->port_name,
			ea->fcport->loop_id);

		if (IS_SW_RESV_ADDR(cid)) {
			set_bit(ea->fcport->loop_id, vha->hw->loop_id_map);
			ea->fcport->loop_id = FC_NO_LOOP_ID;
		} else {
			qla2x00_clear_loop_id(ea->fcport);
		}
		qla24xx_post_gnl_work(vha, ea->fcport);
		break;
	case MBS_PORT_ID_USED:
		ql_dbg(ql_dbg_disc, vha, 0xffff,
			"%s %d %8phC NPortId %02x%02x%02x inuse post gidpn\n",
			__func__, __LINE__, ea->fcport->port_name,
			ea->fcport->d_id.b.domain, ea->fcport->d_id.b.area,
			ea->fcport->d_id.b.al_pa);

		qla2x00_clear_loop_id(ea->fcport);
		qla24xx_post_gidpn_work(vha, ea->fcport);
		break;
	}
	return;
}

void
qla2x00_async_logout_done(struct scsi_qla_host *vha, fc_port_t *fcport,
    uint16_t *data)
{
	qla2x00_mark_device_lost(vha, fcport, 1, 0);
	qlt_logo_completion_handler(fcport, data[0]);
	fcport->login_gen++;
	return;
}

void
qla2x00_async_adisc_done(struct scsi_qla_host *vha, fc_port_t *fcport,
    uint16_t *data)
{
	if (data[0] == MBS_COMMAND_COMPLETE) {
		qla2x00_update_fcport(vha, fcport);

		return;
	}

	/* Retry login. */
	fcport->flags &= ~FCF_ASYNC_SENT;
	if (data[1] & QLA_LOGIO_LOGIN_RETRIED)
		set_bit(RELOGIN_NEEDED, &vha->dpc_flags);
	else
		qla2x00_mark_device_lost(vha, fcport, 1, 0);

	return;
}

/****************************************************************************/
/*                QLogic ISP2x00 Hardware Support Functions.                */
/****************************************************************************/

static int
qla83xx_nic_core_fw_load(scsi_qla_host_t *vha)
{
	int rval = QLA_SUCCESS;
	struct qla_hw_data *ha = vha->hw;
	uint32_t idc_major_ver, idc_minor_ver;
	uint16_t config[4];

	qla83xx_idc_lock(vha, 0);

	/* SV: TODO: Assign initialization timeout from
	 * flash-info / other param
	 */
	ha->fcoe_dev_init_timeout = QLA83XX_IDC_INITIALIZATION_TIMEOUT;
	ha->fcoe_reset_timeout = QLA83XX_IDC_RESET_ACK_TIMEOUT;

	/* Set our fcoe function presence */
	if (__qla83xx_set_drv_presence(vha) != QLA_SUCCESS) {
		ql_dbg(ql_dbg_p3p, vha, 0xb077,
		    "Error while setting DRV-Presence.\n");
		rval = QLA_FUNCTION_FAILED;
		goto exit;
	}

	/* Decide the reset ownership */
	qla83xx_reset_ownership(vha);

	/*
	 * On first protocol driver load:
	 * Init-Owner: Set IDC-Major-Version and Clear IDC-Lock-Recovery
	 * register.
	 * Others: Check compatibility with current IDC Major version.
	 */
	qla83xx_rd_reg(vha, QLA83XX_IDC_MAJOR_VERSION, &idc_major_ver);
	if (ha->flags.nic_core_reset_owner) {
		/* Set IDC Major version */
		idc_major_ver = QLA83XX_SUPP_IDC_MAJOR_VERSION;
		qla83xx_wr_reg(vha, QLA83XX_IDC_MAJOR_VERSION, idc_major_ver);

		/* Clearing IDC-Lock-Recovery register */
		qla83xx_wr_reg(vha, QLA83XX_IDC_LOCK_RECOVERY, 0);
	} else if (idc_major_ver != QLA83XX_SUPP_IDC_MAJOR_VERSION) {
		/*
		 * Clear further IDC participation if we are not compatible with
		 * the current IDC Major Version.
		 */
		ql_log(ql_log_warn, vha, 0xb07d,
		    "Failing load, idc_major_ver=%d, expected_major_ver=%d.\n",
		    idc_major_ver, QLA83XX_SUPP_IDC_MAJOR_VERSION);
		__qla83xx_clear_drv_presence(vha);
		rval = QLA_FUNCTION_FAILED;
		goto exit;
	}
	/* Each function sets its supported Minor version. */
	qla83xx_rd_reg(vha, QLA83XX_IDC_MINOR_VERSION, &idc_minor_ver);
	idc_minor_ver |= (QLA83XX_SUPP_IDC_MINOR_VERSION << (ha->portnum * 2));
	qla83xx_wr_reg(vha, QLA83XX_IDC_MINOR_VERSION, idc_minor_ver);

	if (ha->flags.nic_core_reset_owner) {
		memset(config, 0, sizeof(config));
		if (!qla81xx_get_port_config(vha, config))
			qla83xx_wr_reg(vha, QLA83XX_IDC_DEV_STATE,
			    QLA8XXX_DEV_READY);
	}

	rval = qla83xx_idc_state_handler(vha);

exit:
	qla83xx_idc_unlock(vha, 0);

	return rval;
}

/*
* qla2x00_initialize_adapter
*      Initialize board.
*
* Input:
*      ha = adapter block pointer.
*
* Returns:
*      0 = success
*/
int
qla2x00_initialize_adapter(scsi_qla_host_t *vha)
{
	int	rval;
	struct qla_hw_data *ha = vha->hw;
	struct req_que *req = ha->req_q_map[0];

	memset(&vha->qla_stats, 0, sizeof(vha->qla_stats));
	memset(&vha->fc_host_stat, 0, sizeof(vha->fc_host_stat));

	/* Clear adapter flags. */
	vha->flags.online = 0;
	ha->flags.chip_reset_done = 0;
	vha->flags.reset_active = 0;
	ha->flags.pci_channel_io_perm_failure = 0;
	ha->flags.eeh_busy = 0;
	vha->qla_stats.jiffies_at_last_reset = get_jiffies_64();
	atomic_set(&vha->loop_down_timer, LOOP_DOWN_TIME);
	atomic_set(&vha->loop_state, LOOP_DOWN);
	vha->device_flags = DFLG_NO_CABLE;
	vha->dpc_flags = 0;
	vha->flags.management_server_logged_in = 0;
	vha->marker_needed = 0;
	ha->isp_abort_cnt = 0;
	ha->beacon_blink_led = 0;

	set_bit(0, ha->req_qid_map);
	set_bit(0, ha->rsp_qid_map);

	ql_dbg(ql_dbg_init, vha, 0x0040,
	    "Configuring PCI space...\n");
	rval = ha->isp_ops->pci_config(vha);
	if (rval) {
		ql_log(ql_log_warn, vha, 0x0044,
		    "Unable to configure PCI space.\n");
		return (rval);
	}

	ha->isp_ops->reset_chip(vha);

	rval = qla2xxx_get_flash_info(vha);
	if (rval) {
		ql_log(ql_log_fatal, vha, 0x004f,
		    "Unable to validate FLASH data.\n");
		return rval;
	}

	if (IS_QLA8044(ha)) {
		qla8044_read_reset_template(vha);

		/* NOTE: If ql2xdontresethba==1, set IDC_CTRL DONTRESET_BIT0.
		 * If DONRESET_BIT0 is set, drivers should not set dev_state
		 * to NEED_RESET. But if NEED_RESET is set, drivers should
		 * should honor the reset. */
		if (ql2xdontresethba == 1)
			qla8044_set_idc_dontreset(vha);
	}

	ha->isp_ops->get_flash_version(vha, req->ring);
	ql_dbg(ql_dbg_init, vha, 0x0061,
	    "Configure NVRAM parameters...\n");

	ha->isp_ops->nvram_config(vha);

	if (ha->flags.disable_serdes) {
		/* Mask HBA via NVRAM settings? */
		ql_log(ql_log_info, vha, 0x0077,
		    "Masking HBA WWPN %8phN (via NVRAM).\n", vha->port_name);
		return QLA_FUNCTION_FAILED;
	}

	ql_dbg(ql_dbg_init, vha, 0x0078,
	    "Verifying loaded RISC code...\n");

	if (qla2x00_isp_firmware(vha) != QLA_SUCCESS) {
		rval = ha->isp_ops->chip_diag(vha);
		if (rval)
			return (rval);
		rval = qla2x00_setup_chip(vha);
		if (rval)
			return (rval);
	}

	if (IS_QLA84XX(ha)) {
		ha->cs84xx = qla84xx_get_chip(vha);
		if (!ha->cs84xx) {
			ql_log(ql_log_warn, vha, 0x00d0,
			    "Unable to configure ISP84XX.\n");
			return QLA_FUNCTION_FAILED;
		}
	}

	if (qla_ini_mode_enabled(vha) || qla_dual_mode_enabled(vha))
		rval = qla2x00_init_rings(vha);

	ha->flags.chip_reset_done = 1;

	if (rval == QLA_SUCCESS && IS_QLA84XX(ha)) {
		/* Issue verify 84xx FW IOCB to complete 84xx initialization */
		rval = qla84xx_init_chip(vha);
		if (rval != QLA_SUCCESS) {
			ql_log(ql_log_warn, vha, 0x00d4,
			    "Unable to initialize ISP84XX.\n");
			qla84xx_put_chip(vha);
		}
	}

	/* Load the NIC Core f/w if we are the first protocol driver. */
	if (IS_QLA8031(ha)) {
		rval = qla83xx_nic_core_fw_load(vha);
		if (rval)
			ql_log(ql_log_warn, vha, 0x0124,
			    "Error in initializing NIC Core f/w.\n");
	}

	if (IS_QLA24XX_TYPE(ha) || IS_QLA25XX(ha))
		qla24xx_read_fcp_prio_cfg(vha);

	if (IS_P3P_TYPE(ha))
		qla82xx_set_driver_version(vha, QLA2XXX_VERSION);
	else
		qla25xx_set_driver_version(vha, QLA2XXX_VERSION);

	return (rval);
}

/**
 * qla2100_pci_config() - Setup ISP21xx PCI configuration registers.
 * @ha: HA context
 *
 * Returns 0 on success.
 */
int
qla2100_pci_config(scsi_qla_host_t *vha)
{
	uint16_t w;
	unsigned long flags;
	struct qla_hw_data *ha = vha->hw;
	struct device_reg_2xxx __iomem *reg = &ha->iobase->isp;

	pci_set_master(ha->pdev);
	pci_try_set_mwi(ha->pdev);

	pci_read_config_word(ha->pdev, PCI_COMMAND, &w);
	w |= (PCI_COMMAND_PARITY | PCI_COMMAND_SERR);
	pci_write_config_word(ha->pdev, PCI_COMMAND, w);

	pci_disable_rom(ha->pdev);

	/* Get PCI bus information. */
	spin_lock_irqsave(&ha->hardware_lock, flags);
	ha->pci_attr = RD_REG_WORD(&reg->ctrl_status);
	spin_unlock_irqrestore(&ha->hardware_lock, flags);

	return QLA_SUCCESS;
}

/**
 * qla2300_pci_config() - Setup ISP23xx PCI configuration registers.
 * @ha: HA context
 *
 * Returns 0 on success.
 */
int
qla2300_pci_config(scsi_qla_host_t *vha)
{
	uint16_t	w;
	unsigned long   flags = 0;
	uint32_t	cnt;
	struct qla_hw_data *ha = vha->hw;
	struct device_reg_2xxx __iomem *reg = &ha->iobase->isp;

	pci_set_master(ha->pdev);
	pci_try_set_mwi(ha->pdev);

	pci_read_config_word(ha->pdev, PCI_COMMAND, &w);
	w |= (PCI_COMMAND_PARITY | PCI_COMMAND_SERR);

	if (IS_QLA2322(ha) || IS_QLA6322(ha))
		w &= ~PCI_COMMAND_INTX_DISABLE;
	pci_write_config_word(ha->pdev, PCI_COMMAND, w);

	/*
	 * If this is a 2300 card and not 2312, reset the
	 * COMMAND_INVALIDATE due to a bug in the 2300. Unfortunately,
	 * the 2310 also reports itself as a 2300 so we need to get the
	 * fb revision level -- a 6 indicates it really is a 2300 and
	 * not a 2310.
	 */
	if (IS_QLA2300(ha)) {
		spin_lock_irqsave(&ha->hardware_lock, flags);

		/* Pause RISC. */
		WRT_REG_WORD(&reg->hccr, HCCR_PAUSE_RISC);
		for (cnt = 0; cnt < 30000; cnt++) {
			if ((RD_REG_WORD(&reg->hccr) & HCCR_RISC_PAUSE) != 0)
				break;

			udelay(10);
		}

		/* Select FPM registers. */
		WRT_REG_WORD(&reg->ctrl_status, 0x20);
		RD_REG_WORD(&reg->ctrl_status);

		/* Get the fb rev level */
		ha->fb_rev = RD_FB_CMD_REG(ha, reg);

		if (ha->fb_rev == FPM_2300)
			pci_clear_mwi(ha->pdev);

		/* Deselect FPM registers. */
		WRT_REG_WORD(&reg->ctrl_status, 0x0);
		RD_REG_WORD(&reg->ctrl_status);

		/* Release RISC module. */
		WRT_REG_WORD(&reg->hccr, HCCR_RELEASE_RISC);
		for (cnt = 0; cnt < 30000; cnt++) {
			if ((RD_REG_WORD(&reg->hccr) & HCCR_RISC_PAUSE) == 0)
				break;

			udelay(10);
		}

		spin_unlock_irqrestore(&ha->hardware_lock, flags);
	}

	pci_write_config_byte(ha->pdev, PCI_LATENCY_TIMER, 0x80);

	pci_disable_rom(ha->pdev);

	/* Get PCI bus information. */
	spin_lock_irqsave(&ha->hardware_lock, flags);
	ha->pci_attr = RD_REG_WORD(&reg->ctrl_status);
	spin_unlock_irqrestore(&ha->hardware_lock, flags);

	return QLA_SUCCESS;
}

/**
 * qla24xx_pci_config() - Setup ISP24xx PCI configuration registers.
 * @ha: HA context
 *
 * Returns 0 on success.
 */
int
qla24xx_pci_config(scsi_qla_host_t *vha)
{
	uint16_t w;
	unsigned long flags = 0;
	struct qla_hw_data *ha = vha->hw;
	struct device_reg_24xx __iomem *reg = &ha->iobase->isp24;

	pci_set_master(ha->pdev);
	pci_try_set_mwi(ha->pdev);

	pci_read_config_word(ha->pdev, PCI_COMMAND, &w);
	w |= (PCI_COMMAND_PARITY | PCI_COMMAND_SERR);
	w &= ~PCI_COMMAND_INTX_DISABLE;
	pci_write_config_word(ha->pdev, PCI_COMMAND, w);

	pci_write_config_byte(ha->pdev, PCI_LATENCY_TIMER, 0x80);

	/* PCI-X -- adjust Maximum Memory Read Byte Count (2048). */
	if (pci_find_capability(ha->pdev, PCI_CAP_ID_PCIX))
		pcix_set_mmrbc(ha->pdev, 2048);

	/* PCIe -- adjust Maximum Read Request Size (2048). */
	if (pci_is_pcie(ha->pdev))
		pcie_set_readrq(ha->pdev, 4096);

	pci_disable_rom(ha->pdev);

	ha->chip_revision = ha->pdev->revision;

	/* Get PCI bus information. */
	spin_lock_irqsave(&ha->hardware_lock, flags);
	ha->pci_attr = RD_REG_DWORD(&reg->ctrl_status);
	spin_unlock_irqrestore(&ha->hardware_lock, flags);

	return QLA_SUCCESS;
}

/**
 * qla25xx_pci_config() - Setup ISP25xx PCI configuration registers.
 * @ha: HA context
 *
 * Returns 0 on success.
 */
int
qla25xx_pci_config(scsi_qla_host_t *vha)
{
	uint16_t w;
	struct qla_hw_data *ha = vha->hw;

	pci_set_master(ha->pdev);
	pci_try_set_mwi(ha->pdev);

	pci_read_config_word(ha->pdev, PCI_COMMAND, &w);
	w |= (PCI_COMMAND_PARITY | PCI_COMMAND_SERR);
	w &= ~PCI_COMMAND_INTX_DISABLE;
	pci_write_config_word(ha->pdev, PCI_COMMAND, w);

	/* PCIe -- adjust Maximum Read Request Size (2048). */
	if (pci_is_pcie(ha->pdev))
		pcie_set_readrq(ha->pdev, 4096);

	pci_disable_rom(ha->pdev);

	ha->chip_revision = ha->pdev->revision;

	return QLA_SUCCESS;
}

/**
 * qla2x00_isp_firmware() - Choose firmware image.
 * @ha: HA context
 *
 * Returns 0 on success.
 */
static int
qla2x00_isp_firmware(scsi_qla_host_t *vha)
{
	int  rval;
	uint16_t loop_id, topo, sw_cap;
	uint8_t domain, area, al_pa;
	struct qla_hw_data *ha = vha->hw;

	/* Assume loading risc code */
	rval = QLA_FUNCTION_FAILED;

	if (ha->flags.disable_risc_code_load) {
		ql_log(ql_log_info, vha, 0x0079, "RISC CODE NOT loaded.\n");

		/* Verify checksum of loaded RISC code. */
		rval = qla2x00_verify_checksum(vha, ha->fw_srisc_address);
		if (rval == QLA_SUCCESS) {
			/* And, verify we are not in ROM code. */
			rval = qla2x00_get_adapter_id(vha, &loop_id, &al_pa,
			    &area, &domain, &topo, &sw_cap);
		}
	}

	if (rval)
		ql_dbg(ql_dbg_init, vha, 0x007a,
		    "**** Load RISC code ****.\n");

	return (rval);
}

/**
 * qla2x00_reset_chip() - Reset ISP chip.
 * @ha: HA context
 *
 * Returns 0 on success.
 */
void
qla2x00_reset_chip(scsi_qla_host_t *vha)
{
	unsigned long   flags = 0;
	struct qla_hw_data *ha = vha->hw;
	struct device_reg_2xxx __iomem *reg = &ha->iobase->isp;
	uint32_t	cnt;
	uint16_t	cmd;

	if (unlikely(pci_channel_offline(ha->pdev)))
		return;

	ha->isp_ops->disable_intrs(ha);

	spin_lock_irqsave(&ha->hardware_lock, flags);

	/* Turn off master enable */
	cmd = 0;
	pci_read_config_word(ha->pdev, PCI_COMMAND, &cmd);
	cmd &= ~PCI_COMMAND_MASTER;
	pci_write_config_word(ha->pdev, PCI_COMMAND, cmd);

	if (!IS_QLA2100(ha)) {
		/* Pause RISC. */
		WRT_REG_WORD(&reg->hccr, HCCR_PAUSE_RISC);
		if (IS_QLA2200(ha) || IS_QLA2300(ha)) {
			for (cnt = 0; cnt < 30000; cnt++) {
				if ((RD_REG_WORD(&reg->hccr) &
				    HCCR_RISC_PAUSE) != 0)
					break;
				udelay(100);
			}
		} else {
			RD_REG_WORD(&reg->hccr);	/* PCI Posting. */
			udelay(10);
		}

		/* Select FPM registers. */
		WRT_REG_WORD(&reg->ctrl_status, 0x20);
		RD_REG_WORD(&reg->ctrl_status);		/* PCI Posting. */

		/* FPM Soft Reset. */
		WRT_REG_WORD(&reg->fpm_diag_config, 0x100);
		RD_REG_WORD(&reg->fpm_diag_config);	/* PCI Posting. */

		/* Toggle Fpm Reset. */
		if (!IS_QLA2200(ha)) {
			WRT_REG_WORD(&reg->fpm_diag_config, 0x0);
			RD_REG_WORD(&reg->fpm_diag_config); /* PCI Posting. */
		}

		/* Select frame buffer registers. */
		WRT_REG_WORD(&reg->ctrl_status, 0x10);
		RD_REG_WORD(&reg->ctrl_status);		/* PCI Posting. */

		/* Reset frame buffer FIFOs. */
		if (IS_QLA2200(ha)) {
			WRT_FB_CMD_REG(ha, reg, 0xa000);
			RD_FB_CMD_REG(ha, reg);		/* PCI Posting. */
		} else {
			WRT_FB_CMD_REG(ha, reg, 0x00fc);

			/* Read back fb_cmd until zero or 3 seconds max */
			for (cnt = 0; cnt < 3000; cnt++) {
				if ((RD_FB_CMD_REG(ha, reg) & 0xff) == 0)
					break;
				udelay(100);
			}
		}

		/* Select RISC module registers. */
		WRT_REG_WORD(&reg->ctrl_status, 0);
		RD_REG_WORD(&reg->ctrl_status);		/* PCI Posting. */

		/* Reset RISC processor. */
		WRT_REG_WORD(&reg->hccr, HCCR_RESET_RISC);
		RD_REG_WORD(&reg->hccr);		/* PCI Posting. */

		/* Release RISC processor. */
		WRT_REG_WORD(&reg->hccr, HCCR_RELEASE_RISC);
		RD_REG_WORD(&reg->hccr);		/* PCI Posting. */
	}

	WRT_REG_WORD(&reg->hccr, HCCR_CLR_RISC_INT);
	WRT_REG_WORD(&reg->hccr, HCCR_CLR_HOST_INT);

	/* Reset ISP chip. */
	WRT_REG_WORD(&reg->ctrl_status, CSR_ISP_SOFT_RESET);

	/* Wait for RISC to recover from reset. */
	if (IS_QLA2100(ha) || IS_QLA2200(ha) || IS_QLA2300(ha)) {
		/*
		 * It is necessary to for a delay here since the card doesn't
		 * respond to PCI reads during a reset. On some architectures
		 * this will result in an MCA.
		 */
		udelay(20);
		for (cnt = 30000; cnt; cnt--) {
			if ((RD_REG_WORD(&reg->ctrl_status) &
			    CSR_ISP_SOFT_RESET) == 0)
				break;
			udelay(100);
		}
	} else
		udelay(10);

	/* Reset RISC processor. */
	WRT_REG_WORD(&reg->hccr, HCCR_RESET_RISC);

	WRT_REG_WORD(&reg->semaphore, 0);

	/* Release RISC processor. */
	WRT_REG_WORD(&reg->hccr, HCCR_RELEASE_RISC);
	RD_REG_WORD(&reg->hccr);			/* PCI Posting. */

	if (IS_QLA2100(ha) || IS_QLA2200(ha) || IS_QLA2300(ha)) {
		for (cnt = 0; cnt < 30000; cnt++) {
			if (RD_MAILBOX_REG(ha, reg, 0) != MBS_BUSY)
				break;

			udelay(100);
		}
	} else
		udelay(100);

	/* Turn on master enable */
	cmd |= PCI_COMMAND_MASTER;
	pci_write_config_word(ha->pdev, PCI_COMMAND, cmd);

	/* Disable RISC pause on FPM parity error. */
	if (!IS_QLA2100(ha)) {
		WRT_REG_WORD(&reg->hccr, HCCR_DISABLE_PARITY_PAUSE);
		RD_REG_WORD(&reg->hccr);		/* PCI Posting. */
	}

	spin_unlock_irqrestore(&ha->hardware_lock, flags);
}

/**
 * qla81xx_reset_mpi() - Reset's MPI FW via Write MPI Register MBC.
 *
 * Returns 0 on success.
 */
static int
qla81xx_reset_mpi(scsi_qla_host_t *vha)
{
	uint16_t mb[4] = {0x1010, 0, 1, 0};

	if (!IS_QLA81XX(vha->hw))
		return QLA_SUCCESS;

	return qla81xx_write_mpi_register(vha, mb);
}

/**
 * qla24xx_reset_risc() - Perform full reset of ISP24xx RISC.
 * @ha: HA context
 *
 * Returns 0 on success.
 */
static inline int
qla24xx_reset_risc(scsi_qla_host_t *vha)
{
	unsigned long flags = 0;
	struct qla_hw_data *ha = vha->hw;
	struct device_reg_24xx __iomem *reg = &ha->iobase->isp24;
	uint32_t cnt;
	uint16_t wd;
	static int abts_cnt; /* ISP abort retry counts */
	int rval = QLA_SUCCESS;

	spin_lock_irqsave(&ha->hardware_lock, flags);

	/* Reset RISC. */
	WRT_REG_DWORD(&reg->ctrl_status, CSRX_DMA_SHUTDOWN|MWB_4096_BYTES);
	for (cnt = 0; cnt < 30000; cnt++) {
		if ((RD_REG_DWORD(&reg->ctrl_status) & CSRX_DMA_ACTIVE) == 0)
			break;

		udelay(10);
	}

	if (!(RD_REG_DWORD(&reg->ctrl_status) & CSRX_DMA_ACTIVE))
		set_bit(DMA_SHUTDOWN_CMPL, &ha->fw_dump_cap_flags);

	ql_dbg(ql_dbg_init + ql_dbg_verbose, vha, 0x017e,
	    "HCCR: 0x%x, Control Status %x, DMA active status:0x%x\n",
	    RD_REG_DWORD(&reg->hccr),
	    RD_REG_DWORD(&reg->ctrl_status),
	    (RD_REG_DWORD(&reg->ctrl_status) & CSRX_DMA_ACTIVE));

	WRT_REG_DWORD(&reg->ctrl_status,
	    CSRX_ISP_SOFT_RESET|CSRX_DMA_SHUTDOWN|MWB_4096_BYTES);
	pci_read_config_word(ha->pdev, PCI_COMMAND, &wd);

	udelay(100);

	/* Wait for firmware to complete NVRAM accesses. */
	RD_REG_WORD(&reg->mailbox0);
	for (cnt = 10000; RD_REG_WORD(&reg->mailbox0) != 0 &&
	    rval == QLA_SUCCESS; cnt--) {
		barrier();
		if (cnt)
			udelay(5);
		else
			rval = QLA_FUNCTION_TIMEOUT;
	}

	if (rval == QLA_SUCCESS)
		set_bit(ISP_MBX_RDY, &ha->fw_dump_cap_flags);

	ql_dbg(ql_dbg_init + ql_dbg_verbose, vha, 0x017f,
	    "HCCR: 0x%x, MailBox0 Status 0x%x\n",
	    RD_REG_DWORD(&reg->hccr),
	    RD_REG_DWORD(&reg->mailbox0));

	/* Wait for soft-reset to complete. */
	RD_REG_DWORD(&reg->ctrl_status);
	for (cnt = 0; cnt < 60; cnt++) {
		barrier();
		if ((RD_REG_DWORD(&reg->ctrl_status) &
		    CSRX_ISP_SOFT_RESET) == 0)
			break;

		udelay(5);
	}
	if (!(RD_REG_DWORD(&reg->ctrl_status) & CSRX_ISP_SOFT_RESET))
		set_bit(ISP_SOFT_RESET_CMPL, &ha->fw_dump_cap_flags);

	ql_dbg(ql_dbg_init + ql_dbg_verbose, vha, 0x015d,
	    "HCCR: 0x%x, Soft Reset status: 0x%x\n",
	    RD_REG_DWORD(&reg->hccr),
	    RD_REG_DWORD(&reg->ctrl_status));

	/* If required, do an MPI FW reset now */
	if (test_and_clear_bit(MPI_RESET_NEEDED, &vha->dpc_flags)) {
		if (qla81xx_reset_mpi(vha) != QLA_SUCCESS) {
			if (++abts_cnt < 5) {
				set_bit(ISP_ABORT_NEEDED, &vha->dpc_flags);
				set_bit(MPI_RESET_NEEDED, &vha->dpc_flags);
			} else {
				/*
				 * We exhausted the ISP abort retries. We have to
				 * set the board offline.
				 */
				abts_cnt = 0;
				vha->flags.online = 0;
			}
		}
	}

	WRT_REG_DWORD(&reg->hccr, HCCRX_SET_RISC_RESET);
	RD_REG_DWORD(&reg->hccr);

	WRT_REG_DWORD(&reg->hccr, HCCRX_REL_RISC_PAUSE);
	RD_REG_DWORD(&reg->hccr);

	WRT_REG_DWORD(&reg->hccr, HCCRX_CLR_RISC_RESET);
	RD_REG_DWORD(&reg->hccr);

	RD_REG_WORD(&reg->mailbox0);
	for (cnt = 60; RD_REG_WORD(&reg->mailbox0) != 0 &&
	    rval == QLA_SUCCESS; cnt--) {
		barrier();
		if (cnt)
			udelay(5);
		else
			rval = QLA_FUNCTION_TIMEOUT;
	}
	if (rval == QLA_SUCCESS)
		set_bit(RISC_RDY_AFT_RESET, &ha->fw_dump_cap_flags);

	ql_dbg(ql_dbg_init + ql_dbg_verbose, vha, 0x015e,
	    "Host Risc 0x%x, mailbox0 0x%x\n",
	    RD_REG_DWORD(&reg->hccr),
	     RD_REG_WORD(&reg->mailbox0));

	spin_unlock_irqrestore(&ha->hardware_lock, flags);

	ql_dbg(ql_dbg_init + ql_dbg_verbose, vha, 0x015f,
	    "Driver in %s mode\n",
	    IS_NOPOLLING_TYPE(ha) ? "Interrupt" : "Polling");

	if (IS_NOPOLLING_TYPE(ha))
		ha->isp_ops->enable_intrs(ha);

	return rval;
}

static void
qla25xx_read_risc_sema_reg(scsi_qla_host_t *vha, uint32_t *data)
{
	struct device_reg_24xx __iomem *reg = &vha->hw->iobase->isp24;

	WRT_REG_DWORD(&reg->iobase_addr, RISC_REGISTER_BASE_OFFSET);
	*data = RD_REG_DWORD(&reg->iobase_window + RISC_REGISTER_WINDOW_OFFET);

}

static void
qla25xx_write_risc_sema_reg(scsi_qla_host_t *vha, uint32_t data)
{
	struct device_reg_24xx __iomem *reg = &vha->hw->iobase->isp24;

	WRT_REG_DWORD(&reg->iobase_addr, RISC_REGISTER_BASE_OFFSET);
	WRT_REG_DWORD(&reg->iobase_window + RISC_REGISTER_WINDOW_OFFET, data);
}

static void
qla25xx_manipulate_risc_semaphore(scsi_qla_host_t *vha)
{
	uint32_t wd32 = 0;
	uint delta_msec = 100;
	uint elapsed_msec = 0;
	uint timeout_msec;
	ulong n;

	if (vha->hw->pdev->subsystem_device != 0x0175 &&
	    vha->hw->pdev->subsystem_device != 0x0240)
		return;

	WRT_REG_DWORD(&vha->hw->iobase->isp24.hccr, HCCRX_SET_RISC_PAUSE);
	udelay(100);

attempt:
	timeout_msec = TIMEOUT_SEMAPHORE;
	n = timeout_msec / delta_msec;
	while (n--) {
		qla25xx_write_risc_sema_reg(vha, RISC_SEMAPHORE_SET);
		qla25xx_read_risc_sema_reg(vha, &wd32);
		if (wd32 & RISC_SEMAPHORE)
			break;
		msleep(delta_msec);
		elapsed_msec += delta_msec;
		if (elapsed_msec > TIMEOUT_TOTAL_ELAPSED)
			goto force;
	}

	if (!(wd32 & RISC_SEMAPHORE))
		goto force;

	if (!(wd32 & RISC_SEMAPHORE_FORCE))
		goto acquired;

	qla25xx_write_risc_sema_reg(vha, RISC_SEMAPHORE_CLR);
	timeout_msec = TIMEOUT_SEMAPHORE_FORCE;
	n = timeout_msec / delta_msec;
	while (n--) {
		qla25xx_read_risc_sema_reg(vha, &wd32);
		if (!(wd32 & RISC_SEMAPHORE_FORCE))
			break;
		msleep(delta_msec);
		elapsed_msec += delta_msec;
		if (elapsed_msec > TIMEOUT_TOTAL_ELAPSED)
			goto force;
	}

	if (wd32 & RISC_SEMAPHORE_FORCE)
		qla25xx_write_risc_sema_reg(vha, RISC_SEMAPHORE_FORCE_CLR);

	goto attempt;

force:
	qla25xx_write_risc_sema_reg(vha, RISC_SEMAPHORE_FORCE_SET);

acquired:
	return;
}

/**
 * qla24xx_reset_chip() - Reset ISP24xx chip.
 * @ha: HA context
 *
 * Returns 0 on success.
 */
void
qla24xx_reset_chip(scsi_qla_host_t *vha)
{
	struct qla_hw_data *ha = vha->hw;

	if (pci_channel_offline(ha->pdev) &&
	    ha->flags.pci_channel_io_perm_failure) {
		return;
	}

	ha->isp_ops->disable_intrs(ha);

	qla25xx_manipulate_risc_semaphore(vha);

	/* Perform RISC reset. */
	qla24xx_reset_risc(vha);
}

/**
 * qla2x00_chip_diag() - Test chip for proper operation.
 * @ha: HA context
 *
 * Returns 0 on success.
 */
int
qla2x00_chip_diag(scsi_qla_host_t *vha)
{
	int		rval;
	struct qla_hw_data *ha = vha->hw;
	struct device_reg_2xxx __iomem *reg = &ha->iobase->isp;
	unsigned long	flags = 0;
	uint16_t	data;
	uint32_t	cnt;
	uint16_t	mb[5];
	struct req_que *req = ha->req_q_map[0];

	/* Assume a failed state */
	rval = QLA_FUNCTION_FAILED;

	ql_dbg(ql_dbg_init, vha, 0x007b,
	    "Testing device at %lx.\n", (u_long)&reg->flash_address);

	spin_lock_irqsave(&ha->hardware_lock, flags);

	/* Reset ISP chip. */
	WRT_REG_WORD(&reg->ctrl_status, CSR_ISP_SOFT_RESET);

	/*
	 * We need to have a delay here since the card will not respond while
	 * in reset causing an MCA on some architectures.
	 */
	udelay(20);
	data = qla2x00_debounce_register(&reg->ctrl_status);
	for (cnt = 6000000 ; cnt && (data & CSR_ISP_SOFT_RESET); cnt--) {
		udelay(5);
		data = RD_REG_WORD(&reg->ctrl_status);
		barrier();
	}

	if (!cnt)
		goto chip_diag_failed;

	ql_dbg(ql_dbg_init, vha, 0x007c,
	    "Reset register cleared by chip reset.\n");

	/* Reset RISC processor. */
	WRT_REG_WORD(&reg->hccr, HCCR_RESET_RISC);
	WRT_REG_WORD(&reg->hccr, HCCR_RELEASE_RISC);

	/* Workaround for QLA2312 PCI parity error */
	if (IS_QLA2100(ha) || IS_QLA2200(ha) || IS_QLA2300(ha)) {
		data = qla2x00_debounce_register(MAILBOX_REG(ha, reg, 0));
		for (cnt = 6000000; cnt && (data == MBS_BUSY); cnt--) {
			udelay(5);
			data = RD_MAILBOX_REG(ha, reg, 0);
			barrier();
		}
	} else
		udelay(10);

	if (!cnt)
		goto chip_diag_failed;

	/* Check product ID of chip */
	ql_dbg(ql_dbg_init, vha, 0x007d, "Checking product Id of chip.\n");

	mb[1] = RD_MAILBOX_REG(ha, reg, 1);
	mb[2] = RD_MAILBOX_REG(ha, reg, 2);
	mb[3] = RD_MAILBOX_REG(ha, reg, 3);
	mb[4] = qla2x00_debounce_register(MAILBOX_REG(ha, reg, 4));
	if (mb[1] != PROD_ID_1 || (mb[2] != PROD_ID_2 && mb[2] != PROD_ID_2a) ||
	    mb[3] != PROD_ID_3) {
		ql_log(ql_log_warn, vha, 0x0062,
		    "Wrong product ID = 0x%x,0x%x,0x%x.\n",
		    mb[1], mb[2], mb[3]);

		goto chip_diag_failed;
	}
	ha->product_id[0] = mb[1];
	ha->product_id[1] = mb[2];
	ha->product_id[2] = mb[3];
	ha->product_id[3] = mb[4];

	/* Adjust fw RISC transfer size */
	if (req->length > 1024)
		ha->fw_transfer_size = REQUEST_ENTRY_SIZE * 1024;
	else
		ha->fw_transfer_size = REQUEST_ENTRY_SIZE *
		    req->length;

	if (IS_QLA2200(ha) &&
	    RD_MAILBOX_REG(ha, reg, 7) == QLA2200A_RISC_ROM_VER) {
		/* Limit firmware transfer size with a 2200A */
		ql_dbg(ql_dbg_init, vha, 0x007e, "Found QLA2200A Chip.\n");

		ha->device_type |= DT_ISP2200A;
		ha->fw_transfer_size = 128;
	}

	/* Wrap Incoming Mailboxes Test. */
	spin_unlock_irqrestore(&ha->hardware_lock, flags);

	ql_dbg(ql_dbg_init, vha, 0x007f, "Checking mailboxes.\n");
	rval = qla2x00_mbx_reg_test(vha);
	if (rval)
		ql_log(ql_log_warn, vha, 0x0080,
		    "Failed mailbox send register test.\n");
	else
		/* Flag a successful rval */
		rval = QLA_SUCCESS;
	spin_lock_irqsave(&ha->hardware_lock, flags);

chip_diag_failed:
	if (rval)
		ql_log(ql_log_info, vha, 0x0081,
		    "Chip diagnostics **** FAILED ****.\n");

	spin_unlock_irqrestore(&ha->hardware_lock, flags);

	return (rval);
}

/**
 * qla24xx_chip_diag() - Test ISP24xx for proper operation.
 * @ha: HA context
 *
 * Returns 0 on success.
 */
int
qla24xx_chip_diag(scsi_qla_host_t *vha)
{
	int rval;
	struct qla_hw_data *ha = vha->hw;
	struct req_que *req = ha->req_q_map[0];

	if (IS_P3P_TYPE(ha))
		return QLA_SUCCESS;

	ha->fw_transfer_size = REQUEST_ENTRY_SIZE * req->length;

	rval = qla2x00_mbx_reg_test(vha);
	if (rval) {
		ql_log(ql_log_warn, vha, 0x0082,
		    "Failed mailbox send register test.\n");
	} else {
		/* Flag a successful rval */
		rval = QLA_SUCCESS;
	}

	return rval;
}

void
qla2x00_alloc_fw_dump(scsi_qla_host_t *vha)
{
	int rval;
	uint32_t dump_size, fixed_size, mem_size, req_q_size, rsp_q_size,
	    eft_size, fce_size, mq_size;
	dma_addr_t tc_dma;
	void *tc;
	struct qla_hw_data *ha = vha->hw;
	struct req_que *req = ha->req_q_map[0];
	struct rsp_que *rsp = ha->rsp_q_map[0];

	if (ha->fw_dump) {
		ql_dbg(ql_dbg_init, vha, 0x00bd,
		    "Firmware dump already allocated.\n");
		return;
	}

	ha->fw_dumped = 0;
	ha->fw_dump_cap_flags = 0;
	dump_size = fixed_size = mem_size = eft_size = fce_size = mq_size = 0;
	req_q_size = rsp_q_size = 0;

	if (IS_QLA27XX(ha))
		goto try_fce;

	if (IS_QLA2100(ha) || IS_QLA2200(ha)) {
		fixed_size = sizeof(struct qla2100_fw_dump);
	} else if (IS_QLA23XX(ha)) {
		fixed_size = offsetof(struct qla2300_fw_dump, data_ram);
		mem_size = (ha->fw_memory_size - 0x11000 + 1) *
		    sizeof(uint16_t);
	} else if (IS_FWI2_CAPABLE(ha)) {
		if (IS_QLA83XX(ha) || IS_QLA27XX(ha))
			fixed_size = offsetof(struct qla83xx_fw_dump, ext_mem);
		else if (IS_QLA81XX(ha))
			fixed_size = offsetof(struct qla81xx_fw_dump, ext_mem);
		else if (IS_QLA25XX(ha))
			fixed_size = offsetof(struct qla25xx_fw_dump, ext_mem);
		else
			fixed_size = offsetof(struct qla24xx_fw_dump, ext_mem);

		mem_size = (ha->fw_memory_size - 0x100000 + 1) *
		    sizeof(uint32_t);
		if (ha->mqenable) {
			if (!IS_QLA83XX(ha) && !IS_QLA27XX(ha))
				mq_size = sizeof(struct qla2xxx_mq_chain);
			/*
			 * Allocate maximum buffer size for all queues.
			 * Resizing must be done at end-of-dump processing.
			 */
			mq_size += ha->max_req_queues *
			    (req->length * sizeof(request_t));
			mq_size += ha->max_rsp_queues *
			    (rsp->length * sizeof(response_t));
		}
		if (ha->tgt.atio_ring)
			mq_size += ha->tgt.atio_q_length * sizeof(request_t);
		/* Allocate memory for Fibre Channel Event Buffer. */
		if (!IS_QLA25XX(ha) && !IS_QLA81XX(ha) && !IS_QLA83XX(ha) &&
		    !IS_QLA27XX(ha))
			goto try_eft;

try_fce:
		if (ha->fce)
			dma_free_coherent(&ha->pdev->dev,
			    FCE_SIZE, ha->fce, ha->fce_dma);

		/* Allocate memory for Fibre Channel Event Buffer. */
		tc = dma_zalloc_coherent(&ha->pdev->dev, FCE_SIZE, &tc_dma,
					 GFP_KERNEL);
		if (!tc) {
			ql_log(ql_log_warn, vha, 0x00be,
			    "Unable to allocate (%d KB) for FCE.\n",
			    FCE_SIZE / 1024);
			goto try_eft;
		}

		rval = qla2x00_enable_fce_trace(vha, tc_dma, FCE_NUM_BUFFERS,
		    ha->fce_mb, &ha->fce_bufs);
		if (rval) {
			ql_log(ql_log_warn, vha, 0x00bf,
			    "Unable to initialize FCE (%d).\n", rval);
			dma_free_coherent(&ha->pdev->dev, FCE_SIZE, tc,
			    tc_dma);
			ha->flags.fce_enabled = 0;
			goto try_eft;
		}
		ql_dbg(ql_dbg_init, vha, 0x00c0,
		    "Allocate (%d KB) for FCE...\n", FCE_SIZE / 1024);

		fce_size = sizeof(struct qla2xxx_fce_chain) + FCE_SIZE;
		ha->flags.fce_enabled = 1;
		ha->fce_dma = tc_dma;
		ha->fce = tc;

try_eft:
		if (ha->eft)
			dma_free_coherent(&ha->pdev->dev,
			    EFT_SIZE, ha->eft, ha->eft_dma);

		/* Allocate memory for Extended Trace Buffer. */
		tc = dma_zalloc_coherent(&ha->pdev->dev, EFT_SIZE, &tc_dma,
					 GFP_KERNEL);
		if (!tc) {
			ql_log(ql_log_warn, vha, 0x00c1,
			    "Unable to allocate (%d KB) for EFT.\n",
			    EFT_SIZE / 1024);
			goto cont_alloc;
		}

		rval = qla2x00_enable_eft_trace(vha, tc_dma, EFT_NUM_BUFFERS);
		if (rval) {
			ql_log(ql_log_warn, vha, 0x00c2,
			    "Unable to initialize EFT (%d).\n", rval);
			dma_free_coherent(&ha->pdev->dev, EFT_SIZE, tc,
			    tc_dma);
			goto cont_alloc;
		}
		ql_dbg(ql_dbg_init, vha, 0x00c3,
		    "Allocated (%d KB) EFT ...\n", EFT_SIZE / 1024);

		eft_size = EFT_SIZE;
		ha->eft_dma = tc_dma;
		ha->eft = tc;
	}

cont_alloc:
	if (IS_QLA27XX(ha)) {
		if (!ha->fw_dump_template) {
			ql_log(ql_log_warn, vha, 0x00ba,
			    "Failed missing fwdump template\n");
			return;
		}
		dump_size = qla27xx_fwdt_calculate_dump_size(vha);
		ql_dbg(ql_dbg_init, vha, 0x00fa,
		    "-> allocating fwdump (%x bytes)...\n", dump_size);
		goto allocate;
	}

	req_q_size = req->length * sizeof(request_t);
	rsp_q_size = rsp->length * sizeof(response_t);
	dump_size = offsetof(struct qla2xxx_fw_dump, isp);
	dump_size += fixed_size + mem_size + req_q_size + rsp_q_size + eft_size;
	ha->chain_offset = dump_size;
	dump_size += mq_size + fce_size;

allocate:
	ha->fw_dump = vmalloc(dump_size);
	if (!ha->fw_dump) {
		ql_log(ql_log_warn, vha, 0x00c4,
		    "Unable to allocate (%d KB) for firmware dump.\n",
		    dump_size / 1024);

		if (ha->fce) {
			dma_free_coherent(&ha->pdev->dev, FCE_SIZE, ha->fce,
			    ha->fce_dma);
			ha->fce = NULL;
			ha->fce_dma = 0;
		}

		if (ha->eft) {
			dma_free_coherent(&ha->pdev->dev, eft_size, ha->eft,
			    ha->eft_dma);
			ha->eft = NULL;
			ha->eft_dma = 0;
		}
		return;
	}
	ha->fw_dump_len = dump_size;
	ql_dbg(ql_dbg_init, vha, 0x00c5,
	    "Allocated (%d KB) for firmware dump.\n", dump_size / 1024);

	if (IS_QLA27XX(ha))
		return;

	ha->fw_dump->signature[0] = 'Q';
	ha->fw_dump->signature[1] = 'L';
	ha->fw_dump->signature[2] = 'G';
	ha->fw_dump->signature[3] = 'C';
	ha->fw_dump->version = htonl(1);

	ha->fw_dump->fixed_size = htonl(fixed_size);
	ha->fw_dump->mem_size = htonl(mem_size);
	ha->fw_dump->req_q_size = htonl(req_q_size);
	ha->fw_dump->rsp_q_size = htonl(rsp_q_size);

	ha->fw_dump->eft_size = htonl(eft_size);
	ha->fw_dump->eft_addr_l = htonl(LSD(ha->eft_dma));
	ha->fw_dump->eft_addr_h = htonl(MSD(ha->eft_dma));

	ha->fw_dump->header_size =
	    htonl(offsetof(struct qla2xxx_fw_dump, isp));
}

static int
qla81xx_mpi_sync(scsi_qla_host_t *vha)
{
#define MPS_MASK	0xe0
	int rval;
	uint16_t dc;
	uint32_t dw;

	if (!IS_QLA81XX(vha->hw))
		return QLA_SUCCESS;

	rval = qla2x00_write_ram_word(vha, 0x7c00, 1);
	if (rval != QLA_SUCCESS) {
		ql_log(ql_log_warn, vha, 0x0105,
		    "Unable to acquire semaphore.\n");
		goto done;
	}

	pci_read_config_word(vha->hw->pdev, 0x54, &dc);
	rval = qla2x00_read_ram_word(vha, 0x7a15, &dw);
	if (rval != QLA_SUCCESS) {
		ql_log(ql_log_warn, vha, 0x0067, "Unable to read sync.\n");
		goto done_release;
	}

	dc &= MPS_MASK;
	if (dc == (dw & MPS_MASK))
		goto done_release;

	dw &= ~MPS_MASK;
	dw |= dc;
	rval = qla2x00_write_ram_word(vha, 0x7a15, dw);
	if (rval != QLA_SUCCESS) {
		ql_log(ql_log_warn, vha, 0x0114, "Unable to gain sync.\n");
	}

done_release:
	rval = qla2x00_write_ram_word(vha, 0x7c00, 0);
	if (rval != QLA_SUCCESS) {
		ql_log(ql_log_warn, vha, 0x006d,
		    "Unable to release semaphore.\n");
	}

done:
	return rval;
}

int
qla2x00_alloc_outstanding_cmds(struct qla_hw_data *ha, struct req_que *req)
{
	/* Don't try to reallocate the array */
	if (req->outstanding_cmds)
		return QLA_SUCCESS;

	if (!IS_FWI2_CAPABLE(ha))
		req->num_outstanding_cmds = DEFAULT_OUTSTANDING_COMMANDS;
	else {
		if (ha->cur_fw_xcb_count <= ha->cur_fw_iocb_count)
			req->num_outstanding_cmds = ha->cur_fw_xcb_count;
		else
			req->num_outstanding_cmds = ha->cur_fw_iocb_count;
	}

	req->outstanding_cmds = kzalloc(sizeof(srb_t *) *
	    req->num_outstanding_cmds, GFP_KERNEL);

	if (!req->outstanding_cmds) {
		/*
		 * Try to allocate a minimal size just so we can get through
		 * initialization.
		 */
		req->num_outstanding_cmds = MIN_OUTSTANDING_COMMANDS;
		req->outstanding_cmds = kzalloc(sizeof(srb_t *) *
		    req->num_outstanding_cmds, GFP_KERNEL);

		if (!req->outstanding_cmds) {
			ql_log(ql_log_fatal, NULL, 0x0126,
			    "Failed to allocate memory for "
			    "outstanding_cmds for req_que %p.\n", req);
			req->num_outstanding_cmds = 0;
			return QLA_FUNCTION_FAILED;
		}
	}

	return QLA_SUCCESS;
}

/**
 * qla2x00_setup_chip() - Load and start RISC firmware.
 * @ha: HA context
 *
 * Returns 0 on success.
 */
static int
qla2x00_setup_chip(scsi_qla_host_t *vha)
{
	int rval;
	uint32_t srisc_address = 0;
	struct qla_hw_data *ha = vha->hw;
	struct device_reg_2xxx __iomem *reg = &ha->iobase->isp;
	unsigned long flags;
	uint16_t fw_major_version;

	if (IS_P3P_TYPE(ha)) {
		rval = ha->isp_ops->load_risc(vha, &srisc_address);
		if (rval == QLA_SUCCESS) {
			qla2x00_stop_firmware(vha);
			goto enable_82xx_npiv;
		} else
			goto failed;
	}

	if (!IS_FWI2_CAPABLE(ha) && !IS_QLA2100(ha) && !IS_QLA2200(ha)) {
		/* Disable SRAM, Instruction RAM and GP RAM parity.  */
		spin_lock_irqsave(&ha->hardware_lock, flags);
		WRT_REG_WORD(&reg->hccr, (HCCR_ENABLE_PARITY + 0x0));
		RD_REG_WORD(&reg->hccr);
		spin_unlock_irqrestore(&ha->hardware_lock, flags);
	}

	qla81xx_mpi_sync(vha);

	/* Load firmware sequences */
	rval = ha->isp_ops->load_risc(vha, &srisc_address);
	if (rval == QLA_SUCCESS) {
		ql_dbg(ql_dbg_init, vha, 0x00c9,
		    "Verifying Checksum of loaded RISC code.\n");

		rval = qla2x00_verify_checksum(vha, srisc_address);
		if (rval == QLA_SUCCESS) {
			/* Start firmware execution. */
			ql_dbg(ql_dbg_init, vha, 0x00ca,
			    "Starting firmware.\n");

			if (ql2xexlogins)
				ha->flags.exlogins_enabled = 1;

			if (ql2xexchoffld)
				ha->flags.exchoffld_enabled = 1;

			rval = qla2x00_execute_fw(vha, srisc_address);
			/* Retrieve firmware information. */
			if (rval == QLA_SUCCESS) {
				rval = qla2x00_set_exlogins_buffer(vha);
				if (rval != QLA_SUCCESS)
					goto failed;

				rval = qla2x00_set_exchoffld_buffer(vha);
				if (rval != QLA_SUCCESS)
					goto failed;

enable_82xx_npiv:
				fw_major_version = ha->fw_major_version;
				if (IS_P3P_TYPE(ha))
					qla82xx_check_md_needed(vha);
				else
					rval = qla2x00_get_fw_version(vha);
				if (rval != QLA_SUCCESS)
					goto failed;
				ha->flags.npiv_supported = 0;
				if (IS_QLA2XXX_MIDTYPE(ha) &&
					 (ha->fw_attributes & BIT_2)) {
					ha->flags.npiv_supported = 1;
					if ((!ha->max_npiv_vports) ||
					    ((ha->max_npiv_vports + 1) %
					    MIN_MULTI_ID_FABRIC))
						ha->max_npiv_vports =
						    MIN_MULTI_ID_FABRIC - 1;
				}
				qla2x00_get_resource_cnts(vha);

				/*
				 * Allocate the array of outstanding commands
				 * now that we know the firmware resources.
				 */
				rval = qla2x00_alloc_outstanding_cmds(ha,
				    vha->req);
				if (rval != QLA_SUCCESS)
					goto failed;

				if (!fw_major_version && ql2xallocfwdump
				    && !(IS_P3P_TYPE(ha)))
					qla2x00_alloc_fw_dump(vha);
			} else {
				goto failed;
			}
		} else {
			ql_log(ql_log_fatal, vha, 0x00cd,
			    "ISP Firmware failed checksum.\n");
			goto failed;
		}
	} else
		goto failed;

	if (!IS_FWI2_CAPABLE(ha) && !IS_QLA2100(ha) && !IS_QLA2200(ha)) {
		/* Enable proper parity. */
		spin_lock_irqsave(&ha->hardware_lock, flags);
		if (IS_QLA2300(ha))
			/* SRAM parity */
			WRT_REG_WORD(&reg->hccr, HCCR_ENABLE_PARITY + 0x1);
		else
			/* SRAM, Instruction RAM and GP RAM parity */
			WRT_REG_WORD(&reg->hccr, HCCR_ENABLE_PARITY + 0x7);
		RD_REG_WORD(&reg->hccr);
		spin_unlock_irqrestore(&ha->hardware_lock, flags);
	}

	if (IS_QLA27XX(ha))
		ha->flags.fac_supported = 1;
	else if (rval == QLA_SUCCESS && IS_FAC_REQUIRED(ha)) {
		uint32_t size;

		rval = qla81xx_fac_get_sector_size(vha, &size);
		if (rval == QLA_SUCCESS) {
			ha->flags.fac_supported = 1;
			ha->fdt_block_size = size << 2;
		} else {
			ql_log(ql_log_warn, vha, 0x00ce,
			    "Unsupported FAC firmware (%d.%02d.%02d).\n",
			    ha->fw_major_version, ha->fw_minor_version,
			    ha->fw_subminor_version);

			if (IS_QLA83XX(ha) || IS_QLA27XX(ha)) {
				ha->flags.fac_supported = 0;
				rval = QLA_SUCCESS;
			}
		}
	}
failed:
	if (rval) {
		ql_log(ql_log_fatal, vha, 0x00cf,
		    "Setup chip ****FAILED****.\n");
	}

	return (rval);
}

/**
 * qla2x00_init_response_q_entries() - Initializes response queue entries.
 * @ha: HA context
 *
 * Beginning of request ring has initialization control block already built
 * by nvram config routine.
 *
 * Returns 0 on success.
 */
void
qla2x00_init_response_q_entries(struct rsp_que *rsp)
{
	uint16_t cnt;
	response_t *pkt;

	rsp->ring_ptr = rsp->ring;
	rsp->ring_index    = 0;
	rsp->status_srb = NULL;
	pkt = rsp->ring_ptr;
	for (cnt = 0; cnt < rsp->length; cnt++) {
		pkt->signature = RESPONSE_PROCESSED;
		pkt++;
	}
}

/**
 * qla2x00_update_fw_options() - Read and process firmware options.
 * @ha: HA context
 *
 * Returns 0 on success.
 */
void
qla2x00_update_fw_options(scsi_qla_host_t *vha)
{
	uint16_t swing, emphasis, tx_sens, rx_sens;
	struct qla_hw_data *ha = vha->hw;

	memset(ha->fw_options, 0, sizeof(ha->fw_options));
	qla2x00_get_fw_options(vha, ha->fw_options);

	if (IS_QLA2100(ha) || IS_QLA2200(ha))
		return;

	/* Serial Link options. */
	ql_dbg(ql_dbg_init + ql_dbg_buffer, vha, 0x0115,
	    "Serial link options.\n");
	ql_dump_buffer(ql_dbg_init + ql_dbg_buffer, vha, 0x0109,
	    (uint8_t *)&ha->fw_seriallink_options,
	    sizeof(ha->fw_seriallink_options));

	ha->fw_options[1] &= ~FO1_SET_EMPHASIS_SWING;
	if (ha->fw_seriallink_options[3] & BIT_2) {
		ha->fw_options[1] |= FO1_SET_EMPHASIS_SWING;

		/*  1G settings */
		swing = ha->fw_seriallink_options[2] & (BIT_2 | BIT_1 | BIT_0);
		emphasis = (ha->fw_seriallink_options[2] &
		    (BIT_4 | BIT_3)) >> 3;
		tx_sens = ha->fw_seriallink_options[0] &
		    (BIT_3 | BIT_2 | BIT_1 | BIT_0);
		rx_sens = (ha->fw_seriallink_options[0] &
		    (BIT_7 | BIT_6 | BIT_5 | BIT_4)) >> 4;
		ha->fw_options[10] = (emphasis << 14) | (swing << 8);
		if (IS_QLA2300(ha) || IS_QLA2312(ha) || IS_QLA6312(ha)) {
			if (rx_sens == 0x0)
				rx_sens = 0x3;
			ha->fw_options[10] |= (tx_sens << 4) | rx_sens;
		} else if (IS_QLA2322(ha) || IS_QLA6322(ha))
			ha->fw_options[10] |= BIT_5 |
			    ((rx_sens & (BIT_1 | BIT_0)) << 2) |
			    (tx_sens & (BIT_1 | BIT_0));

		/*  2G settings */
		swing = (ha->fw_seriallink_options[2] &
		    (BIT_7 | BIT_6 | BIT_5)) >> 5;
		emphasis = ha->fw_seriallink_options[3] & (BIT_1 | BIT_0);
		tx_sens = ha->fw_seriallink_options[1] &
		    (BIT_3 | BIT_2 | BIT_1 | BIT_0);
		rx_sens = (ha->fw_seriallink_options[1] &
		    (BIT_7 | BIT_6 | BIT_5 | BIT_4)) >> 4;
		ha->fw_options[11] = (emphasis << 14) | (swing << 8);
		if (IS_QLA2300(ha) || IS_QLA2312(ha) || IS_QLA6312(ha)) {
			if (rx_sens == 0x0)
				rx_sens = 0x3;
			ha->fw_options[11] |= (tx_sens << 4) | rx_sens;
		} else if (IS_QLA2322(ha) || IS_QLA6322(ha))
			ha->fw_options[11] |= BIT_5 |
			    ((rx_sens & (BIT_1 | BIT_0)) << 2) |
			    (tx_sens & (BIT_1 | BIT_0));
	}

	/* FCP2 options. */
	/*  Return command IOCBs without waiting for an ABTS to complete. */
	ha->fw_options[3] |= BIT_13;

	/* LED scheme. */
	if (ha->flags.enable_led_scheme)
		ha->fw_options[2] |= BIT_12;

	/* Detect ISP6312. */
	if (IS_QLA6312(ha))
		ha->fw_options[2] |= BIT_13;

	/* Set Retry FLOGI in case of P2P connection */
	if (ha->operating_mode == P2P) {
		ha->fw_options[2] |= BIT_3;
		ql_dbg(ql_dbg_disc, vha, 0x2100,
		    "(%s): Setting FLOGI retry BIT in fw_options[2]: 0x%x\n",
			__func__, ha->fw_options[2]);
	}

	/* Update firmware options. */
	qla2x00_set_fw_options(vha, ha->fw_options);
}

void
qla24xx_update_fw_options(scsi_qla_host_t *vha)
{
	int rval;
	struct qla_hw_data *ha = vha->hw;

	if (IS_P3P_TYPE(ha))
		return;

	/*  Hold status IOCBs until ABTS response received. */
	if (ql2xfwholdabts)
		ha->fw_options[3] |= BIT_12;

	/* Set Retry FLOGI in case of P2P connection */
	if (ha->operating_mode == P2P) {
		ha->fw_options[2] |= BIT_3;
		ql_dbg(ql_dbg_disc, vha, 0x2101,
		    "(%s): Setting FLOGI retry BIT in fw_options[2]: 0x%x\n",
			__func__, ha->fw_options[2]);
	}

	/* Move PUREX, ABTS RX & RIDA to ATIOQ */
	if (ql2xmvasynctoatio) {
		if (qla_tgt_mode_enabled(vha) ||
		    qla_dual_mode_enabled(vha))
			ha->fw_options[2] |= BIT_11;
		else
			ha->fw_options[2] &= ~BIT_11;
	}

	ql_dbg(ql_dbg_init, vha, 0xffff,
		"%s, add FW options 1-3 = 0x%04x 0x%04x 0x%04x mode %x\n",
		__func__, ha->fw_options[1], ha->fw_options[2],
		ha->fw_options[3], vha->host->active_mode);
	qla2x00_set_fw_options(vha, ha->fw_options);

	/* Update Serial Link options. */
	if ((le16_to_cpu(ha->fw_seriallink_options24[0]) & BIT_0) == 0)
		return;

	rval = qla2x00_set_serdes_params(vha,
	    le16_to_cpu(ha->fw_seriallink_options24[1]),
	    le16_to_cpu(ha->fw_seriallink_options24[2]),
	    le16_to_cpu(ha->fw_seriallink_options24[3]));
	if (rval != QLA_SUCCESS) {
		ql_log(ql_log_warn, vha, 0x0104,
		    "Unable to update Serial Link options (%x).\n", rval);
	}
}

void
qla2x00_config_rings(struct scsi_qla_host *vha)
{
	struct qla_hw_data *ha = vha->hw;
	struct device_reg_2xxx __iomem *reg = &ha->iobase->isp;
	struct req_que *req = ha->req_q_map[0];
	struct rsp_que *rsp = ha->rsp_q_map[0];

	/* Setup ring parameters in initialization control block. */
	ha->init_cb->request_q_outpointer = cpu_to_le16(0);
	ha->init_cb->response_q_inpointer = cpu_to_le16(0);
	ha->init_cb->request_q_length = cpu_to_le16(req->length);
	ha->init_cb->response_q_length = cpu_to_le16(rsp->length);
	ha->init_cb->request_q_address[0] = cpu_to_le32(LSD(req->dma));
	ha->init_cb->request_q_address[1] = cpu_to_le32(MSD(req->dma));
	ha->init_cb->response_q_address[0] = cpu_to_le32(LSD(rsp->dma));
	ha->init_cb->response_q_address[1] = cpu_to_le32(MSD(rsp->dma));

	WRT_REG_WORD(ISP_REQ_Q_IN(ha, reg), 0);
	WRT_REG_WORD(ISP_REQ_Q_OUT(ha, reg), 0);
	WRT_REG_WORD(ISP_RSP_Q_IN(ha, reg), 0);
	WRT_REG_WORD(ISP_RSP_Q_OUT(ha, reg), 0);
	RD_REG_WORD(ISP_RSP_Q_OUT(ha, reg));		/* PCI Posting. */
}

void
qla24xx_config_rings(struct scsi_qla_host *vha)
{
	struct qla_hw_data *ha = vha->hw;
	device_reg_t *reg = ISP_QUE_REG(ha, 0);
	struct device_reg_2xxx __iomem *ioreg = &ha->iobase->isp;
	struct qla_msix_entry *msix;
	struct init_cb_24xx *icb;
	uint16_t rid = 0;
	struct req_que *req = ha->req_q_map[0];
	struct rsp_que *rsp = ha->rsp_q_map[0];

	/* Setup ring parameters in initialization control block. */
	icb = (struct init_cb_24xx *)ha->init_cb;
	icb->request_q_outpointer = cpu_to_le16(0);
	icb->response_q_inpointer = cpu_to_le16(0);
	icb->request_q_length = cpu_to_le16(req->length);
	icb->response_q_length = cpu_to_le16(rsp->length);
	icb->request_q_address[0] = cpu_to_le32(LSD(req->dma));
	icb->request_q_address[1] = cpu_to_le32(MSD(req->dma));
	icb->response_q_address[0] = cpu_to_le32(LSD(rsp->dma));
	icb->response_q_address[1] = cpu_to_le32(MSD(rsp->dma));

	/* Setup ATIO queue dma pointers for target mode */
	icb->atio_q_inpointer = cpu_to_le16(0);
	icb->atio_q_length = cpu_to_le16(ha->tgt.atio_q_length);
	icb->atio_q_address[0] = cpu_to_le32(LSD(ha->tgt.atio_dma));
	icb->atio_q_address[1] = cpu_to_le32(MSD(ha->tgt.atio_dma));

	if (IS_SHADOW_REG_CAPABLE(ha))
		icb->firmware_options_2 |= cpu_to_le32(BIT_30|BIT_29);

	if (ha->mqenable || IS_QLA83XX(ha) || IS_QLA27XX(ha)) {
		icb->qos = cpu_to_le16(QLA_DEFAULT_QUE_QOS);
		icb->rid = cpu_to_le16(rid);
		if (ha->flags.msix_enabled) {
			msix = &ha->msix_entries[1];
			ql_dbg(ql_dbg_init, vha, 0x00fd,
			    "Registering vector 0x%x for base que.\n",
			    msix->entry);
			icb->msix = cpu_to_le16(msix->entry);
		}
		/* Use alternate PCI bus number */
		if (MSB(rid))
			icb->firmware_options_2 |= cpu_to_le32(BIT_19);
		/* Use alternate PCI devfn */
		if (LSB(rid))
			icb->firmware_options_2 |= cpu_to_le32(BIT_18);

		/* Use Disable MSIX Handshake mode for capable adapters */
		if ((ha->fw_attributes & BIT_6) && (IS_MSIX_NACK_CAPABLE(ha)) &&
		    (ha->flags.msix_enabled)) {
			icb->firmware_options_2 &= cpu_to_le32(~BIT_22);
			ha->flags.disable_msix_handshake = 1;
			ql_dbg(ql_dbg_init, vha, 0x00fe,
			    "MSIX Handshake Disable Mode turned on.\n");
		} else {
			icb->firmware_options_2 |= cpu_to_le32(BIT_22);
		}
		icb->firmware_options_2 |= cpu_to_le32(BIT_23);

		WRT_REG_DWORD(&reg->isp25mq.req_q_in, 0);
		WRT_REG_DWORD(&reg->isp25mq.req_q_out, 0);
		WRT_REG_DWORD(&reg->isp25mq.rsp_q_in, 0);
		WRT_REG_DWORD(&reg->isp25mq.rsp_q_out, 0);
	} else {
		WRT_REG_DWORD(&reg->isp24.req_q_in, 0);
		WRT_REG_DWORD(&reg->isp24.req_q_out, 0);
		WRT_REG_DWORD(&reg->isp24.rsp_q_in, 0);
		WRT_REG_DWORD(&reg->isp24.rsp_q_out, 0);
	}
	qlt_24xx_config_rings(vha);

	/* PCI posting */
	RD_REG_DWORD(&ioreg->hccr);
}

/**
 * qla2x00_init_rings() - Initializes firmware.
 * @ha: HA context
 *
 * Beginning of request ring has initialization control block already built
 * by nvram config routine.
 *
 * Returns 0 on success.
 */
int
qla2x00_init_rings(scsi_qla_host_t *vha)
{
	int	rval;
	unsigned long flags = 0;
	int cnt, que;
	struct qla_hw_data *ha = vha->hw;
	struct req_que *req;
	struct rsp_que *rsp;
	struct mid_init_cb_24xx *mid_init_cb =
	    (struct mid_init_cb_24xx *) ha->init_cb;

	spin_lock_irqsave(&ha->hardware_lock, flags);

	/* Clear outstanding commands array. */
	for (que = 0; que < ha->max_req_queues; que++) {
		req = ha->req_q_map[que];
		if (!req || !test_bit(que, ha->req_qid_map))
			continue;
		req->out_ptr = (void *)(req->ring + req->length);
		*req->out_ptr = 0;
		for (cnt = 1; cnt < req->num_outstanding_cmds; cnt++)
			req->outstanding_cmds[cnt] = NULL;

		req->current_outstanding_cmd = 1;

		/* Initialize firmware. */
		req->ring_ptr  = req->ring;
		req->ring_index    = 0;
		req->cnt      = req->length;
	}

	for (que = 0; que < ha->max_rsp_queues; que++) {
		rsp = ha->rsp_q_map[que];
		if (!rsp || !test_bit(que, ha->rsp_qid_map))
			continue;
		rsp->in_ptr = (void *)(rsp->ring + rsp->length);
		*rsp->in_ptr = 0;
		/* Initialize response queue entries */
		if (IS_QLAFX00(ha))
			qlafx00_init_response_q_entries(rsp);
		else
			qla2x00_init_response_q_entries(rsp);
	}

	ha->tgt.atio_ring_ptr = ha->tgt.atio_ring;
	ha->tgt.atio_ring_index = 0;
	/* Initialize ATIO queue entries */
	qlt_init_atio_q_entries(vha);

	ha->isp_ops->config_rings(vha);

	spin_unlock_irqrestore(&ha->hardware_lock, flags);

	ql_dbg(ql_dbg_init, vha, 0x00d1, "Issue init firmware.\n");

	if (IS_QLAFX00(ha)) {
		rval = qlafx00_init_firmware(vha, ha->init_cb_size);
		goto next_check;
	}

	/* Update any ISP specific firmware options before initialization. */
	ha->isp_ops->update_fw_options(vha);

	if (ha->flags.npiv_supported) {
		if (ha->operating_mode == LOOP && !IS_CNA_CAPABLE(ha))
			ha->max_npiv_vports = MIN_MULTI_ID_FABRIC - 1;
		mid_init_cb->count = cpu_to_le16(ha->max_npiv_vports);
	}

	if (IS_FWI2_CAPABLE(ha)) {
		mid_init_cb->options = cpu_to_le16(BIT_1);
		mid_init_cb->init_cb.execution_throttle =
		    cpu_to_le16(ha->cur_fw_xcb_count);
		ha->flags.dport_enabled =
		    (mid_init_cb->init_cb.firmware_options_1 & BIT_7) != 0;
		ql_dbg(ql_dbg_init, vha, 0x0191, "DPORT Support: %s.\n",
		    (ha->flags.dport_enabled) ? "enabled" : "disabled");
		/* FA-WWPN Status */
		ha->flags.fawwpn_enabled =
		    (mid_init_cb->init_cb.firmware_options_1 & BIT_6) != 0;
		ql_dbg(ql_dbg_init, vha, 0x0141, "FA-WWPN Support: %s.\n",
		    (ha->flags.fawwpn_enabled) ? "enabled" : "disabled");
	}

	rval = qla2x00_init_firmware(vha, ha->init_cb_size);
next_check:
	if (rval) {
		ql_log(ql_log_fatal, vha, 0x00d2,
		    "Init Firmware **** FAILED ****.\n");
	} else {
		ql_dbg(ql_dbg_init, vha, 0x00d3,
		    "Init Firmware -- success.\n");
		ha->flags.fw_started = 1;
	}

	return (rval);
}

/**
 * qla2x00_fw_ready() - Waits for firmware ready.
 * @ha: HA context
 *
 * Returns 0 on success.
 */
static int
qla2x00_fw_ready(scsi_qla_host_t *vha)
{
	int		rval;
	unsigned long	wtime, mtime, cs84xx_time;
	uint16_t	min_wait;	/* Minimum wait time if loop is down */
	uint16_t	wait_time;	/* Wait time if loop is coming ready */
	uint16_t	state[6];
	struct qla_hw_data *ha = vha->hw;

	if (IS_QLAFX00(vha->hw))
		return qlafx00_fw_ready(vha);

	rval = QLA_SUCCESS;

	/* Time to wait for loop down */
	if (IS_P3P_TYPE(ha))
		min_wait = 30;
	else
		min_wait = 20;

	/*
	 * Firmware should take at most one RATOV to login, plus 5 seconds for
	 * our own processing.
	 */
	if ((wait_time = (ha->retry_count*ha->login_timeout) + 5) < min_wait) {
		wait_time = min_wait;
	}

	/* Min wait time if loop down */
	mtime = jiffies + (min_wait * HZ);

	/* wait time before firmware ready */
	wtime = jiffies + (wait_time * HZ);

	/* Wait for ISP to finish LIP */
	if (!vha->flags.init_done)
		ql_log(ql_log_info, vha, 0x801e,
		    "Waiting for LIP to complete.\n");

	do {
		memset(state, -1, sizeof(state));
		rval = qla2x00_get_firmware_state(vha, state);
		if (rval == QLA_SUCCESS) {
			if (state[0] < FSTATE_LOSS_OF_SYNC) {
				vha->device_flags &= ~DFLG_NO_CABLE;
			}
			if (IS_QLA84XX(ha) && state[0] != FSTATE_READY) {
				ql_dbg(ql_dbg_taskm, vha, 0x801f,
				    "fw_state=%x 84xx=%x.\n", state[0],
				    state[2]);
				if ((state[2] & FSTATE_LOGGED_IN) &&
				     (state[2] & FSTATE_WAITING_FOR_VERIFY)) {
					ql_dbg(ql_dbg_taskm, vha, 0x8028,
					    "Sending verify iocb.\n");

					cs84xx_time = jiffies;
					rval = qla84xx_init_chip(vha);
					if (rval != QLA_SUCCESS) {
						ql_log(ql_log_warn,
						    vha, 0x8007,
						    "Init chip failed.\n");
						break;
					}

					/* Add time taken to initialize. */
					cs84xx_time = jiffies - cs84xx_time;
					wtime += cs84xx_time;
					mtime += cs84xx_time;
					ql_dbg(ql_dbg_taskm, vha, 0x8008,
					    "Increasing wait time by %ld. "
					    "New time %ld.\n", cs84xx_time,
					    wtime);
				}
			} else if (state[0] == FSTATE_READY) {
				ql_dbg(ql_dbg_taskm, vha, 0x8037,
				    "F/W Ready - OK.\n");

				qla2x00_get_retry_cnt(vha, &ha->retry_count,
				    &ha->login_timeout, &ha->r_a_tov);

				rval = QLA_SUCCESS;
				break;
			}

			rval = QLA_FUNCTION_FAILED;

			if (atomic_read(&vha->loop_down_timer) &&
			    state[0] != FSTATE_READY) {
				/* Loop down. Timeout on min_wait for states
				 * other than Wait for Login.
				 */
				if (time_after_eq(jiffies, mtime)) {
					ql_log(ql_log_info, vha, 0x8038,
					    "Cable is unplugged...\n");

					vha->device_flags |= DFLG_NO_CABLE;
					break;
				}
			}
		} else {
			/* Mailbox cmd failed. Timeout on min_wait. */
			if (time_after_eq(jiffies, mtime) ||
				ha->flags.isp82xx_fw_hung)
				break;
		}

		if (time_after_eq(jiffies, wtime))
			break;

		/* Delay for a while */
		msleep(500);
	} while (1);

	ql_dbg(ql_dbg_taskm, vha, 0x803a,
	    "fw_state=%x (%x, %x, %x, %x %x) curr time=%lx.\n", state[0],
	    state[1], state[2], state[3], state[4], state[5], jiffies);

	if (rval && !(vha->device_flags & DFLG_NO_CABLE)) {
		ql_log(ql_log_warn, vha, 0x803b,
		    "Firmware ready **** FAILED ****.\n");
	}

	return (rval);
}

/*
*  qla2x00_configure_hba
*      Setup adapter context.
*
* Input:
*      ha = adapter state pointer.
*
* Returns:
*      0 = success
*
* Context:
*      Kernel context.
*/
static int
qla2x00_configure_hba(scsi_qla_host_t *vha)
{
	int       rval;
	uint16_t      loop_id;
	uint16_t      topo;
	uint16_t      sw_cap;
	uint8_t       al_pa;
	uint8_t       area;
	uint8_t       domain;
	char		connect_type[22];
	struct qla_hw_data *ha = vha->hw;
	scsi_qla_host_t *base_vha = pci_get_drvdata(ha->pdev);
	port_id_t id;

	/* Get host addresses. */
	rval = qla2x00_get_adapter_id(vha,
	    &loop_id, &al_pa, &area, &domain, &topo, &sw_cap);
	if (rval != QLA_SUCCESS) {
		if (LOOP_TRANSITION(vha) || atomic_read(&ha->loop_down_timer) ||
		    IS_CNA_CAPABLE(ha) ||
		    (rval == QLA_COMMAND_ERROR && loop_id == 0x7)) {
			ql_dbg(ql_dbg_disc, vha, 0x2008,
			    "Loop is in a transition state.\n");
		} else {
			ql_log(ql_log_warn, vha, 0x2009,
			    "Unable to get host loop ID.\n");
			if (IS_FWI2_CAPABLE(ha) && (vha == base_vha) &&
			    (rval == QLA_COMMAND_ERROR && loop_id == 0x1b)) {
				ql_log(ql_log_warn, vha, 0x1151,
				    "Doing link init.\n");
				if (qla24xx_link_initialize(vha) == QLA_SUCCESS)
					return rval;
			}
			set_bit(ISP_ABORT_NEEDED, &vha->dpc_flags);
		}
		return (rval);
	}

	if (topo == 4) {
		ql_log(ql_log_info, vha, 0x200a,
		    "Cannot get topology - retrying.\n");
		return (QLA_FUNCTION_FAILED);
	}

	vha->loop_id = loop_id;

	/* initialize */
	ha->min_external_loopid = SNS_FIRST_LOOP_ID;
	ha->operating_mode = LOOP;
	ha->switch_cap = 0;

	switch (topo) {
	case 0:
		ql_dbg(ql_dbg_disc, vha, 0x200b, "HBA in NL topology.\n");
		ha->current_topology = ISP_CFG_NL;
		strcpy(connect_type, "(Loop)");
		break;

	case 1:
		ql_dbg(ql_dbg_disc, vha, 0x200c, "HBA in FL topology.\n");
		ha->switch_cap = sw_cap;
		ha->current_topology = ISP_CFG_FL;
		strcpy(connect_type, "(FL_Port)");
		break;

	case 2:
		ql_dbg(ql_dbg_disc, vha, 0x200d, "HBA in N P2P topology.\n");
		ha->operating_mode = P2P;
		ha->current_topology = ISP_CFG_N;
		strcpy(connect_type, "(N_Port-to-N_Port)");
		break;

	case 3:
		ql_dbg(ql_dbg_disc, vha, 0x200e, "HBA in F P2P topology.\n");
		ha->switch_cap = sw_cap;
		ha->operating_mode = P2P;
		ha->current_topology = ISP_CFG_F;
		strcpy(connect_type, "(F_Port)");
		break;

	default:
		ql_dbg(ql_dbg_disc, vha, 0x200f,
		    "HBA in unknown topology %x, using NL.\n", topo);
		ha->current_topology = ISP_CFG_NL;
		strcpy(connect_type, "(Loop)");
		break;
	}

	/* Save Host port and loop ID. */
	/* byte order - Big Endian */
	id.b.domain = domain;
	id.b.area = area;
	id.b.al_pa = al_pa;
	id.b.rsvd_1 = 0;
	qlt_update_host_map(vha, id);

	if (!vha->flags.init_done)
		ql_log(ql_log_info, vha, 0x2010,
		    "Topology - %s, Host Loop address 0x%x.\n",
		    connect_type, vha->loop_id);

	return(rval);
}

inline void
qla2x00_set_model_info(scsi_qla_host_t *vha, uint8_t *model, size_t len,
	char *def)
{
	char *st, *en;
	uint16_t index;
	struct qla_hw_data *ha = vha->hw;
	int use_tbl = !IS_QLA24XX_TYPE(ha) && !IS_QLA25XX(ha) &&
	    !IS_CNA_CAPABLE(ha) && !IS_QLA2031(ha);

	if (memcmp(model, BINZERO, len) != 0) {
		strncpy(ha->model_number, model, len);
		st = en = ha->model_number;
		en += len - 1;
		while (en > st) {
			if (*en != 0x20 && *en != 0x00)
				break;
			*en-- = '\0';
		}

		index = (ha->pdev->subsystem_device & 0xff);
		if (use_tbl &&
		    ha->pdev->subsystem_vendor == PCI_VENDOR_ID_QLOGIC &&
		    index < QLA_MODEL_NAMES)
			strncpy(ha->model_desc,
			    qla2x00_model_name[index * 2 + 1],
			    sizeof(ha->model_desc) - 1);
	} else {
		index = (ha->pdev->subsystem_device & 0xff);
		if (use_tbl &&
		    ha->pdev->subsystem_vendor == PCI_VENDOR_ID_QLOGIC &&
		    index < QLA_MODEL_NAMES) {
			strcpy(ha->model_number,
			    qla2x00_model_name[index * 2]);
			strncpy(ha->model_desc,
			    qla2x00_model_name[index * 2 + 1],
			    sizeof(ha->model_desc) - 1);
		} else {
			strcpy(ha->model_number, def);
		}
	}
	if (IS_FWI2_CAPABLE(ha))
		qla2xxx_get_vpd_field(vha, "\x82", ha->model_desc,
		    sizeof(ha->model_desc));
}

/* On sparc systems, obtain port and node WWN from firmware
 * properties.
 */
static void qla2xxx_nvram_wwn_from_ofw(scsi_qla_host_t *vha, nvram_t *nv)
{
#ifdef CONFIG_SPARC
	struct qla_hw_data *ha = vha->hw;
	struct pci_dev *pdev = ha->pdev;
	struct device_node *dp = pci_device_to_OF_node(pdev);
	const u8 *val;
	int len;

	val = of_get_property(dp, "port-wwn", &len);
	if (val && len >= WWN_SIZE)
		memcpy(nv->port_name, val, WWN_SIZE);

	val = of_get_property(dp, "node-wwn", &len);
	if (val && len >= WWN_SIZE)
		memcpy(nv->node_name, val, WWN_SIZE);
#endif
}

/*
* NVRAM configuration for ISP 2xxx
*
* Input:
*      ha                = adapter block pointer.
*
* Output:
*      initialization control block in response_ring
*      host adapters parameters in host adapter block
*
* Returns:
*      0 = success.
*/
int
qla2x00_nvram_config(scsi_qla_host_t *vha)
{
	int             rval;
	uint8_t         chksum = 0;
	uint16_t        cnt;
	uint8_t         *dptr1, *dptr2;
	struct qla_hw_data *ha = vha->hw;
	init_cb_t       *icb = ha->init_cb;
	nvram_t         *nv = ha->nvram;
	uint8_t         *ptr = ha->nvram;
	struct device_reg_2xxx __iomem *reg = &ha->iobase->isp;

	rval = QLA_SUCCESS;

	/* Determine NVRAM starting address. */
	ha->nvram_size = sizeof(nvram_t);
	ha->nvram_base = 0;
	if (!IS_QLA2100(ha) && !IS_QLA2200(ha) && !IS_QLA2300(ha))
		if ((RD_REG_WORD(&reg->ctrl_status) >> 14) == 1)
			ha->nvram_base = 0x80;

	/* Get NVRAM data and calculate checksum. */
	ha->isp_ops->read_nvram(vha, ptr, ha->nvram_base, ha->nvram_size);
	for (cnt = 0, chksum = 0; cnt < ha->nvram_size; cnt++)
		chksum += *ptr++;

	ql_dbg(ql_dbg_init + ql_dbg_buffer, vha, 0x010f,
	    "Contents of NVRAM.\n");
	ql_dump_buffer(ql_dbg_init + ql_dbg_buffer, vha, 0x0110,
	    (uint8_t *)nv, ha->nvram_size);

	/* Bad NVRAM data, set defaults parameters. */
	if (chksum || nv->id[0] != 'I' || nv->id[1] != 'S' ||
	    nv->id[2] != 'P' || nv->id[3] != ' ' || nv->nvram_version < 1) {
		/* Reset NVRAM data. */
		ql_log(ql_log_warn, vha, 0x0064,
		    "Inconsistent NVRAM "
		    "detected: checksum=0x%x id=%c version=0x%x.\n",
		    chksum, nv->id[0], nv->nvram_version);
		ql_log(ql_log_warn, vha, 0x0065,
		    "Falling back to "
		    "functioning (yet invalid -- WWPN) defaults.\n");

		/*
		 * Set default initialization control block.
		 */
		memset(nv, 0, ha->nvram_size);
		nv->parameter_block_version = ICB_VERSION;

		if (IS_QLA23XX(ha)) {
			nv->firmware_options[0] = BIT_2 | BIT_1;
			nv->firmware_options[1] = BIT_7 | BIT_5;
			nv->add_firmware_options[0] = BIT_5;
			nv->add_firmware_options[1] = BIT_5 | BIT_4;
			nv->frame_payload_size = 2048;
			nv->special_options[1] = BIT_7;
		} else if (IS_QLA2200(ha)) {
			nv->firmware_options[0] = BIT_2 | BIT_1;
			nv->firmware_options[1] = BIT_7 | BIT_5;
			nv->add_firmware_options[0] = BIT_5;
			nv->add_firmware_options[1] = BIT_5 | BIT_4;
			nv->frame_payload_size = 1024;
		} else if (IS_QLA2100(ha)) {
			nv->firmware_options[0] = BIT_3 | BIT_1;
			nv->firmware_options[1] = BIT_5;
			nv->frame_payload_size = 1024;
		}

		nv->max_iocb_allocation = cpu_to_le16(256);
		nv->execution_throttle = cpu_to_le16(16);
		nv->retry_count = 8;
		nv->retry_delay = 1;

		nv->port_name[0] = 33;
		nv->port_name[3] = 224;
		nv->port_name[4] = 139;

		qla2xxx_nvram_wwn_from_ofw(vha, nv);

		nv->login_timeout = 4;

		/*
		 * Set default host adapter parameters
		 */
		nv->host_p[1] = BIT_2;
		nv->reset_delay = 5;
		nv->port_down_retry_count = 8;
		nv->max_luns_per_target = cpu_to_le16(8);
		nv->link_down_timeout = 60;

		rval = 1;
	}

#if defined(CONFIG_IA64_GENERIC) || defined(CONFIG_IA64_SGI_SN2)
	/*
	 * The SN2 does not provide BIOS emulation which means you can't change
	 * potentially bogus BIOS settings. Force the use of default settings
	 * for link rate and frame size.  Hope that the rest of the settings
	 * are valid.
	 */
	if (ia64_platform_is("sn2")) {
		nv->frame_payload_size = 2048;
		if (IS_QLA23XX(ha))
			nv->special_options[1] = BIT_7;
	}
#endif

	/* Reset Initialization control block */
	memset(icb, 0, ha->init_cb_size);

	/*
	 * Setup driver NVRAM options.
	 */
	nv->firmware_options[0] |= (BIT_6 | BIT_1);
	nv->firmware_options[0] &= ~(BIT_5 | BIT_4);
	nv->firmware_options[1] |= (BIT_5 | BIT_0);
	nv->firmware_options[1] &= ~BIT_4;

	if (IS_QLA23XX(ha)) {
		nv->firmware_options[0] |= BIT_2;
		nv->firmware_options[0] &= ~BIT_3;
		nv->special_options[0] &= ~BIT_6;
		nv->add_firmware_options[1] |= BIT_5 | BIT_4;

		if (IS_QLA2300(ha)) {
			if (ha->fb_rev == FPM_2310) {
				strcpy(ha->model_number, "QLA2310");
			} else {
				strcpy(ha->model_number, "QLA2300");
			}
		} else {
			qla2x00_set_model_info(vha, nv->model_number,
			    sizeof(nv->model_number), "QLA23xx");
		}
	} else if (IS_QLA2200(ha)) {
		nv->firmware_options[0] |= BIT_2;
		/*
		 * 'Point-to-point preferred, else loop' is not a safe
		 * connection mode setting.
		 */
		if ((nv->add_firmware_options[0] & (BIT_6 | BIT_5 | BIT_4)) ==
		    (BIT_5 | BIT_4)) {
			/* Force 'loop preferred, else point-to-point'. */
			nv->add_firmware_options[0] &= ~(BIT_6 | BIT_5 | BIT_4);
			nv->add_firmware_options[0] |= BIT_5;
		}
		strcpy(ha->model_number, "QLA22xx");
	} else /*if (IS_QLA2100(ha))*/ {
		strcpy(ha->model_number, "QLA2100");
	}

	/*
	 * Copy over NVRAM RISC parameter block to initialization control block.
	 */
	dptr1 = (uint8_t *)icb;
	dptr2 = (uint8_t *)&nv->parameter_block_version;
	cnt = (uint8_t *)&icb->request_q_outpointer - (uint8_t *)&icb->version;
	while (cnt--)
		*dptr1++ = *dptr2++;

	/* Copy 2nd half. */
	dptr1 = (uint8_t *)icb->add_firmware_options;
	cnt = (uint8_t *)icb->reserved_3 - (uint8_t *)icb->add_firmware_options;
	while (cnt--)
		*dptr1++ = *dptr2++;

	/* Use alternate WWN? */
	if (nv->host_p[1] & BIT_7) {
		memcpy(icb->node_name, nv->alternate_node_name, WWN_SIZE);
		memcpy(icb->port_name, nv->alternate_port_name, WWN_SIZE);
	}

	/* Prepare nodename */
	if ((icb->firmware_options[1] & BIT_6) == 0) {
		/*
		 * Firmware will apply the following mask if the nodename was
		 * not provided.
		 */
		memcpy(icb->node_name, icb->port_name, WWN_SIZE);
		icb->node_name[0] &= 0xF0;
	}

	/*
	 * Set host adapter parameters.
	 */

	/*
	 * BIT_7 in the host-parameters section allows for modification to
	 * internal driver logging.
	 */
	if (nv->host_p[0] & BIT_7)
		ql2xextended_error_logging = QL_DBG_DEFAULT1_MASK;
	ha->flags.disable_risc_code_load = ((nv->host_p[0] & BIT_4) ? 1 : 0);
	/* Always load RISC code on non ISP2[12]00 chips. */
	if (!IS_QLA2100(ha) && !IS_QLA2200(ha))
		ha->flags.disable_risc_code_load = 0;
	ha->flags.enable_lip_reset = ((nv->host_p[1] & BIT_1) ? 1 : 0);
	ha->flags.enable_lip_full_login = ((nv->host_p[1] & BIT_2) ? 1 : 0);
	ha->flags.enable_target_reset = ((nv->host_p[1] & BIT_3) ? 1 : 0);
	ha->flags.enable_led_scheme = (nv->special_options[1] & BIT_4) ? 1 : 0;
	ha->flags.disable_serdes = 0;

	ha->operating_mode =
	    (icb->add_firmware_options[0] & (BIT_6 | BIT_5 | BIT_4)) >> 4;

	memcpy(ha->fw_seriallink_options, nv->seriallink_options,
	    sizeof(ha->fw_seriallink_options));

	/* save HBA serial number */
	ha->serial0 = icb->port_name[5];
	ha->serial1 = icb->port_name[6];
	ha->serial2 = icb->port_name[7];
	memcpy(vha->node_name, icb->node_name, WWN_SIZE);
	memcpy(vha->port_name, icb->port_name, WWN_SIZE);

	icb->execution_throttle = cpu_to_le16(0xFFFF);

	ha->retry_count = nv->retry_count;

	/* Set minimum login_timeout to 4 seconds. */
	if (nv->login_timeout != ql2xlogintimeout)
		nv->login_timeout = ql2xlogintimeout;
	if (nv->login_timeout < 4)
		nv->login_timeout = 4;
	ha->login_timeout = nv->login_timeout;

	/* Set minimum RATOV to 100 tenths of a second. */
	ha->r_a_tov = 100;

	ha->loop_reset_delay = nv->reset_delay;

	/* Link Down Timeout = 0:
	 *
	 * 	When Port Down timer expires we will start returning
	 *	I/O's to OS with "DID_NO_CONNECT".
	 *
	 * Link Down Timeout != 0:
	 *
	 *	 The driver waits for the link to come up after link down
	 *	 before returning I/Os to OS with "DID_NO_CONNECT".
	 */
	if (nv->link_down_timeout == 0) {
		ha->loop_down_abort_time =
		    (LOOP_DOWN_TIME - LOOP_DOWN_TIMEOUT);
	} else {
		ha->link_down_timeout =	 nv->link_down_timeout;
		ha->loop_down_abort_time =
		    (LOOP_DOWN_TIME - ha->link_down_timeout);
	}

	/*
	 * Need enough time to try and get the port back.
	 */
	ha->port_down_retry_count = nv->port_down_retry_count;
	if (qlport_down_retry)
		ha->port_down_retry_count = qlport_down_retry;
	/* Set login_retry_count */
	ha->login_retry_count  = nv->retry_count;
	if (ha->port_down_retry_count == nv->port_down_retry_count &&
	    ha->port_down_retry_count > 3)
		ha->login_retry_count = ha->port_down_retry_count;
	else if (ha->port_down_retry_count > (int)ha->login_retry_count)
		ha->login_retry_count = ha->port_down_retry_count;
	if (ql2xloginretrycount)
		ha->login_retry_count = ql2xloginretrycount;

	icb->lun_enables = cpu_to_le16(0);
	icb->command_resource_count = 0;
	icb->immediate_notify_resource_count = 0;
	icb->timeout = cpu_to_le16(0);

	if (IS_QLA2100(ha) || IS_QLA2200(ha)) {
		/* Enable RIO */
		icb->firmware_options[0] &= ~BIT_3;
		icb->add_firmware_options[0] &=
		    ~(BIT_3 | BIT_2 | BIT_1 | BIT_0);
		icb->add_firmware_options[0] |= BIT_2;
		icb->response_accumulation_timer = 3;
		icb->interrupt_delay_timer = 5;

		vha->flags.process_response_queue = 1;
	} else {
		/* Enable ZIO. */
		if (!vha->flags.init_done) {
			ha->zio_mode = icb->add_firmware_options[0] &
			    (BIT_3 | BIT_2 | BIT_1 | BIT_0);
			ha->zio_timer = icb->interrupt_delay_timer ?
			    icb->interrupt_delay_timer: 2;
		}
		icb->add_firmware_options[0] &=
		    ~(BIT_3 | BIT_2 | BIT_1 | BIT_0);
		vha->flags.process_response_queue = 0;
		if (ha->zio_mode != QLA_ZIO_DISABLED) {
			ha->zio_mode = QLA_ZIO_MODE_6;

			ql_log(ql_log_info, vha, 0x0068,
			    "ZIO mode %d enabled; timer delay (%d us).\n",
			    ha->zio_mode, ha->zio_timer * 100);

			icb->add_firmware_options[0] |= (uint8_t)ha->zio_mode;
			icb->interrupt_delay_timer = (uint8_t)ha->zio_timer;
			vha->flags.process_response_queue = 1;
		}
	}

	if (rval) {
		ql_log(ql_log_warn, vha, 0x0069,
		    "NVRAM configuration failed.\n");
	}
	return (rval);
}

static void
qla2x00_rport_del(void *data)
{
	fc_port_t *fcport = data;
	struct fc_rport *rport;
	unsigned long flags;

	spin_lock_irqsave(fcport->vha->host->host_lock, flags);
	rport = fcport->drport ? fcport->drport: fcport->rport;
	fcport->drport = NULL;
	spin_unlock_irqrestore(fcport->vha->host->host_lock, flags);
	if (rport) {
		ql_dbg(ql_dbg_disc, fcport->vha, 0xffff,
			"%s %8phN. rport %p roles %x \n",
			__func__, fcport->port_name, rport,
			rport->roles);

		fc_remote_port_delete(rport);
	}
}

/**
 * qla2x00_alloc_fcport() - Allocate a generic fcport.
 * @ha: HA context
 * @flags: allocation flags
 *
 * Returns a pointer to the allocated fcport, or NULL, if none available.
 */
fc_port_t *
qla2x00_alloc_fcport(scsi_qla_host_t *vha, gfp_t flags)
{
	fc_port_t *fcport;

	fcport = kzalloc(sizeof(fc_port_t), flags);
	if (!fcport)
		return NULL;

	/* Setup fcport template structure. */
	fcport->vha = vha;
	fcport->port_type = FCT_UNKNOWN;
	fcport->loop_id = FC_NO_LOOP_ID;
	qla2x00_set_fcport_state(fcport, FCS_UNCONFIGURED);
	fcport->supported_classes = FC_COS_UNSPECIFIED;

	fcport->ct_desc.ct_sns = dma_alloc_coherent(&vha->hw->pdev->dev,
		sizeof(struct ct_sns_pkt), &fcport->ct_desc.ct_sns_dma,
		flags);
	fcport->disc_state = DSC_DELETED;
	fcport->fw_login_state = DSC_LS_PORT_UNAVAIL;
	fcport->deleted = QLA_SESS_DELETED;
	fcport->login_retry = vha->hw->login_retry_count;
	fcport->login_retry = 5;
	fcport->logout_on_delete = 1;

	if (!fcport->ct_desc.ct_sns) {
		ql_log(ql_log_warn, vha, 0xffff,
		    "Failed to allocate ct_sns request.\n");
		kfree(fcport);
		fcport = NULL;
	}
	INIT_WORK(&fcport->del_work, qla24xx_delete_sess_fn);
	INIT_LIST_HEAD(&fcport->gnl_entry);
	INIT_LIST_HEAD(&fcport->list);

	return fcport;
}

void
qla2x00_free_fcport(fc_port_t *fcport)
{
	if (fcport->ct_desc.ct_sns) {
		dma_free_coherent(&fcport->vha->hw->pdev->dev,
			sizeof(struct ct_sns_pkt), fcport->ct_desc.ct_sns,
			fcport->ct_desc.ct_sns_dma);

		fcport->ct_desc.ct_sns = NULL;
	}
	kfree(fcport);
}

/*
 * qla2x00_configure_loop
 *      Updates Fibre Channel Device Database with what is actually on loop.
 *
 * Input:
 *      ha                = adapter block pointer.
 *
 * Returns:
 *      0 = success.
 *      1 = error.
 *      2 = database was full and device was not configured.
 */
static int
qla2x00_configure_loop(scsi_qla_host_t *vha)
{
	int  rval;
	unsigned long flags, save_flags;
	struct qla_hw_data *ha = vha->hw;
	rval = QLA_SUCCESS;

	/* Get Initiator ID */
	if (test_bit(LOCAL_LOOP_UPDATE, &vha->dpc_flags)) {
		rval = qla2x00_configure_hba(vha);
		if (rval != QLA_SUCCESS) {
			ql_dbg(ql_dbg_disc, vha, 0x2013,
			    "Unable to configure HBA.\n");
			return (rval);
		}
	}

	save_flags = flags = vha->dpc_flags;
	ql_dbg(ql_dbg_disc, vha, 0x2014,
	    "Configure loop -- dpc flags = 0x%lx.\n", flags);

	/*
	 * If we have both an RSCN and PORT UPDATE pending then handle them
	 * both at the same time.
	 */
	clear_bit(LOCAL_LOOP_UPDATE, &vha->dpc_flags);
	clear_bit(RSCN_UPDATE, &vha->dpc_flags);

	qla2x00_get_data_rate(vha);

	/* Determine what we need to do */
	if (ha->current_topology == ISP_CFG_FL &&
	    (test_bit(LOCAL_LOOP_UPDATE, &flags))) {

		set_bit(RSCN_UPDATE, &flags);

	} else if (ha->current_topology == ISP_CFG_F &&
	    (test_bit(LOCAL_LOOP_UPDATE, &flags))) {

		set_bit(RSCN_UPDATE, &flags);
		clear_bit(LOCAL_LOOP_UPDATE, &flags);

	} else if (ha->current_topology == ISP_CFG_N) {
		clear_bit(RSCN_UPDATE, &flags);
	} else if (ha->current_topology == ISP_CFG_NL) {
		clear_bit(RSCN_UPDATE, &flags);
		set_bit(LOCAL_LOOP_UPDATE, &flags);
	} else if (!vha->flags.online ||
	    (test_bit(ABORT_ISP_ACTIVE, &flags))) {
		set_bit(RSCN_UPDATE, &flags);
		set_bit(LOCAL_LOOP_UPDATE, &flags);
	}

	if (test_bit(LOCAL_LOOP_UPDATE, &flags)) {
		if (test_bit(LOOP_RESYNC_NEEDED, &vha->dpc_flags)) {
			ql_dbg(ql_dbg_disc, vha, 0x2015,
			    "Loop resync needed, failing.\n");
			rval = QLA_FUNCTION_FAILED;
		} else
			rval = qla2x00_configure_local_loop(vha);
	}

	if (rval == QLA_SUCCESS && test_bit(RSCN_UPDATE, &flags)) {
		if (LOOP_TRANSITION(vha)) {
			ql_dbg(ql_dbg_disc, vha, 0x201e,
			    "Needs RSCN update and loop transition.\n");
			rval = QLA_FUNCTION_FAILED;
		}
		else
			rval = qla2x00_configure_fabric(vha);
	}

	if (rval == QLA_SUCCESS) {
		if (atomic_read(&vha->loop_down_timer) ||
		    test_bit(LOOP_RESYNC_NEEDED, &vha->dpc_flags)) {
			rval = QLA_FUNCTION_FAILED;
		} else {
			atomic_set(&vha->loop_state, LOOP_READY);
			ql_dbg(ql_dbg_disc, vha, 0x2069,
			    "LOOP READY.\n");
			ha->flags.fw_init_done = 1;

			/*
			 * Process any ATIO queue entries that came in
			 * while we weren't online.
			 */
			if (qla_tgt_mode_enabled(vha) ||
			    qla_dual_mode_enabled(vha)) {
				if (IS_QLA27XX(ha) || IS_QLA83XX(ha)) {
					spin_lock_irqsave(&ha->tgt.atio_lock,
					    flags);
					qlt_24xx_process_atio_queue(vha, 0);
					spin_unlock_irqrestore(
					    &ha->tgt.atio_lock, flags);
				} else {
					spin_lock_irqsave(&ha->hardware_lock,
					    flags);
					qlt_24xx_process_atio_queue(vha, 1);
					spin_unlock_irqrestore(
					    &ha->hardware_lock, flags);
				}
			}
		}
	}

	if (rval) {
		ql_dbg(ql_dbg_disc, vha, 0x206a,
		    "%s *** FAILED ***.\n", __func__);
	} else {
		ql_dbg(ql_dbg_disc, vha, 0x206b,
		    "%s: exiting normally.\n", __func__);
	}

	/* Restore state if a resync event occurred during processing */
	if (test_bit(LOOP_RESYNC_NEEDED, &vha->dpc_flags)) {
		if (test_bit(LOCAL_LOOP_UPDATE, &save_flags))
			set_bit(LOCAL_LOOP_UPDATE, &vha->dpc_flags);
		if (test_bit(RSCN_UPDATE, &save_flags)) {
			set_bit(RSCN_UPDATE, &vha->dpc_flags);
		}
	}

	return (rval);
}



/*
 * qla2x00_configure_local_loop
 *	Updates Fibre Channel Device Database with local loop devices.
 *
 * Input:
 *	ha = adapter block pointer.
 *
 * Returns:
 *	0 = success.
 */
static int
qla2x00_configure_local_loop(scsi_qla_host_t *vha)
{
	int		rval, rval2;
	int		found_devs;
	int		found;
	fc_port_t	*fcport, *new_fcport;

	uint16_t	index;
	uint16_t	entries;
	char		*id_iter;
	uint16_t	loop_id;
	uint8_t		domain, area, al_pa;
	struct qla_hw_data *ha = vha->hw;
	unsigned long flags;

	found_devs = 0;
	new_fcport = NULL;
	entries = MAX_FIBRE_DEVICES_LOOP;

	/* Get list of logged in devices. */
	memset(ha->gid_list, 0, qla2x00_gid_list_size(ha));
	rval = qla2x00_get_id_list(vha, ha->gid_list, ha->gid_list_dma,
	    &entries);
	if (rval != QLA_SUCCESS)
		goto cleanup_allocation;

	ql_dbg(ql_dbg_disc, vha, 0x2017,
	    "Entries in ID list (%d).\n", entries);
	ql_dump_buffer(ql_dbg_disc + ql_dbg_buffer, vha, 0x2075,
	    (uint8_t *)ha->gid_list,
	    entries * sizeof(struct gid_list_info));

	/* Allocate temporary fcport for any new fcports discovered. */
	new_fcport = qla2x00_alloc_fcport(vha, GFP_KERNEL);
	if (new_fcport == NULL) {
		ql_log(ql_log_warn, vha, 0x2018,
		    "Memory allocation failed for fcport.\n");
		rval = QLA_MEMORY_ALLOC_FAILED;
		goto cleanup_allocation;
	}
	new_fcport->flags &= ~FCF_FABRIC_DEVICE;

	/*
	 * Mark local devices that were present with FCF_DEVICE_LOST for now.
	 */
	list_for_each_entry(fcport, &vha->vp_fcports, list) {
		if (atomic_read(&fcport->state) == FCS_ONLINE &&
		    fcport->port_type != FCT_BROADCAST &&
		    (fcport->flags & FCF_FABRIC_DEVICE) == 0) {

			ql_dbg(ql_dbg_disc, vha, 0x2019,
			    "Marking port lost loop_id=0x%04x.\n",
			    fcport->loop_id);

			qla2x00_mark_device_lost(vha, fcport, 0, 0);
		}
	}

	/* Add devices to port list. */
	id_iter = (char *)ha->gid_list;
	for (index = 0; index < entries; index++) {
		domain = ((struct gid_list_info *)id_iter)->domain;
		area = ((struct gid_list_info *)id_iter)->area;
		al_pa = ((struct gid_list_info *)id_iter)->al_pa;
		if (IS_QLA2100(ha) || IS_QLA2200(ha))
			loop_id = (uint16_t)
			    ((struct gid_list_info *)id_iter)->loop_id_2100;
		else
			loop_id = le16_to_cpu(
			    ((struct gid_list_info *)id_iter)->loop_id);
		id_iter += ha->gid_list_info_size;

		/* Bypass reserved domain fields. */
		if ((domain & 0xf0) == 0xf0)
			continue;

		/* Bypass if not same domain and area of adapter. */
		if (area && domain &&
		    (area != vha->d_id.b.area || domain != vha->d_id.b.domain))
			continue;

		/* Bypass invalid local loop ID. */
		if (loop_id > LAST_LOCAL_LOOP_ID)
			continue;

		memset(new_fcport->port_name, 0, WWN_SIZE);

		/* Fill in member data. */
		new_fcport->d_id.b.domain = domain;
		new_fcport->d_id.b.area = area;
		new_fcport->d_id.b.al_pa = al_pa;
		new_fcport->loop_id = loop_id;

		rval2 = qla2x00_get_port_database(vha, new_fcport, 0);
		if (rval2 != QLA_SUCCESS) {
			ql_dbg(ql_dbg_disc, vha, 0x201a,
			    "Failed to retrieve fcport information "
			    "-- get_port_database=%x, loop_id=0x%04x.\n",
			    rval2, new_fcport->loop_id);
			ql_dbg(ql_dbg_disc, vha, 0x201b,
			    "Scheduling resync.\n");
			set_bit(LOOP_RESYNC_NEEDED, &vha->dpc_flags);
			continue;
		}

		spin_lock_irqsave(&vha->hw->tgt.sess_lock, flags);
		/* Check for matching device in port list. */
		found = 0;
		fcport = NULL;
		list_for_each_entry(fcport, &vha->vp_fcports, list) {
			if (memcmp(new_fcport->port_name, fcport->port_name,
			    WWN_SIZE))
				continue;

			fcport->flags &= ~FCF_FABRIC_DEVICE;
			fcport->loop_id = new_fcport->loop_id;
			fcport->port_type = new_fcport->port_type;
			fcport->d_id.b24 = new_fcport->d_id.b24;
			memcpy(fcport->node_name, new_fcport->node_name,
			    WWN_SIZE);

			if (!fcport->login_succ) {
				vha->fcport_count++;
				fcport->login_succ = 1;
				fcport->disc_state = DSC_LOGIN_COMPLETE;
			}

			found++;
			break;
		}

		if (!found) {
			/* New device, add to fcports list. */
			list_add_tail(&new_fcport->list, &vha->vp_fcports);

			/* Allocate a new replacement fcport. */
			fcport = new_fcport;
			if (!fcport->login_succ) {
				vha->fcport_count++;
				fcport->login_succ = 1;
				fcport->disc_state = DSC_LOGIN_COMPLETE;
			}

			spin_unlock_irqrestore(&vha->hw->tgt.sess_lock, flags);

			new_fcport = qla2x00_alloc_fcport(vha, GFP_KERNEL);

			if (new_fcport == NULL) {
				ql_log(ql_log_warn, vha, 0x201c,
				    "Failed to allocate memory for fcport.\n");
				rval = QLA_MEMORY_ALLOC_FAILED;
				goto cleanup_allocation;
			}
			spin_lock_irqsave(&vha->hw->tgt.sess_lock, flags);
			new_fcport->flags &= ~FCF_FABRIC_DEVICE;
		}

		spin_unlock_irqrestore(&vha->hw->tgt.sess_lock, flags);

		/* Base iIDMA settings on HBA port speed. */
		fcport->fp_speed = ha->link_data_rate;

		qla2x00_update_fcport(vha, fcport);

		found_devs++;
	}

cleanup_allocation:
	kfree(new_fcport);

	if (rval != QLA_SUCCESS) {
		ql_dbg(ql_dbg_disc, vha, 0x201d,
		    "Configure local loop error exit: rval=%x.\n", rval);
	}

	return (rval);
}

static void
qla2x00_iidma_fcport(scsi_qla_host_t *vha, fc_port_t *fcport)
{
	int rval;
	uint16_t mb[MAILBOX_REGISTER_COUNT];
	struct qla_hw_data *ha = vha->hw;

	if (!IS_IIDMA_CAPABLE(ha))
		return;

	if (atomic_read(&fcport->state) != FCS_ONLINE)
		return;

	if (fcport->fp_speed == PORT_SPEED_UNKNOWN ||
	    fcport->fp_speed > ha->link_data_rate)
		return;

	rval = qla2x00_set_idma_speed(vha, fcport->loop_id, fcport->fp_speed,
	    mb);
	if (rval != QLA_SUCCESS) {
		ql_dbg(ql_dbg_disc, vha, 0x2004,
		    "Unable to adjust iIDMA %8phN -- %04x %x %04x %04x.\n",
		    fcport->port_name, rval, fcport->fp_speed, mb[0], mb[1]);
	} else {
		ql_dbg(ql_dbg_disc, vha, 0x2005,
		    "iIDMA adjusted to %s GB/s on %8phN.\n",
		    qla2x00_get_link_speed_str(ha, fcport->fp_speed),
		    fcport->port_name);
	}
}

/* qla2x00_reg_remote_port is reserved for Initiator Mode only.*/
static void
qla2x00_reg_remote_port(scsi_qla_host_t *vha, fc_port_t *fcport)
{
	struct fc_rport_identifiers rport_ids;
	struct fc_rport *rport;
	unsigned long flags;

	rport_ids.node_name = wwn_to_u64(fcport->node_name);
	rport_ids.port_name = wwn_to_u64(fcport->port_name);
	rport_ids.port_id = fcport->d_id.b.domain << 16 |
	    fcport->d_id.b.area << 8 | fcport->d_id.b.al_pa;
	rport_ids.roles = FC_RPORT_ROLE_UNKNOWN;
	fcport->rport = rport = fc_remote_port_add(vha->host, 0, &rport_ids);
	if (!rport) {
		ql_log(ql_log_warn, vha, 0x2006,
		    "Unable to allocate fc remote port.\n");
		return;
	}

	spin_lock_irqsave(fcport->vha->host->host_lock, flags);
	*((fc_port_t **)rport->dd_data) = fcport;
	spin_unlock_irqrestore(fcport->vha->host->host_lock, flags);

	rport->supported_classes = fcport->supported_classes;

	rport_ids.roles = FC_RPORT_ROLE_UNKNOWN;
	if (fcport->port_type == FCT_INITIATOR)
		rport_ids.roles |= FC_RPORT_ROLE_FCP_INITIATOR;
	if (fcport->port_type == FCT_TARGET)
		rport_ids.roles |= FC_RPORT_ROLE_FCP_TARGET;

	ql_dbg(ql_dbg_disc, vha, 0xffff,
		"%s %8phN. rport %p is %s mode \n",
		__func__, fcport->port_name, rport,
		(fcport->port_type == FCT_TARGET) ? "tgt" : "ini");

	fc_remote_port_rolechg(rport, rport_ids.roles);
}

/*
 * qla2x00_update_fcport
 *	Updates device on list.
 *
 * Input:
 *	ha = adapter block pointer.
 *	fcport = port structure pointer.
 *
 * Return:
 *	0  - Success
 *  BIT_0 - error
 *
 * Context:
 *	Kernel context.
 */
void
qla2x00_update_fcport(scsi_qla_host_t *vha, fc_port_t *fcport)
{
	fcport->vha = vha;

	if (IS_SW_RESV_ADDR(fcport->d_id))
		return;

	ql_dbg(ql_dbg_disc, vha, 0xffff, "%s %8phC \n",
	    __func__, fcport->port_name);

	if (IS_QLAFX00(vha->hw)) {
		qla2x00_set_fcport_state(fcport, FCS_ONLINE);
		goto reg_port;
	}
	fcport->login_retry = 0;
	fcport->flags &= ~(FCF_LOGIN_NEEDED | FCF_ASYNC_SENT);
	fcport->disc_state = DSC_LOGIN_COMPLETE;
	fcport->deleted = 0;
	fcport->logout_on_delete = 1;

	qla2x00_set_fcport_state(fcport, FCS_ONLINE);
	qla2x00_iidma_fcport(vha, fcport);
	qla24xx_update_fcport_fcp_prio(vha, fcport);

reg_port:
	switch (vha->host->active_mode) {
	case MODE_INITIATOR:
		qla2x00_reg_remote_port(vha, fcport);
		break;
	case MODE_TARGET:
		if (!vha->vha_tgt.qla_tgt->tgt_stop &&
			!vha->vha_tgt.qla_tgt->tgt_stopped)
			qlt_fc_port_added(vha, fcport);
		break;
	case MODE_DUAL:
		qla2x00_reg_remote_port(vha, fcport);
		if (!vha->vha_tgt.qla_tgt->tgt_stop &&
			!vha->vha_tgt.qla_tgt->tgt_stopped)
			qlt_fc_port_added(vha, fcport);
		break;
	default:
		break;
	}
}

/*
 * qla2x00_configure_fabric
 *      Setup SNS devices with loop ID's.
 *
 * Input:
 *      ha = adapter block pointer.
 *
 * Returns:
 *      0 = success.
 *      BIT_0 = error
 */
static int
qla2x00_configure_fabric(scsi_qla_host_t *vha)
{
	int	rval;
	fc_port_t	*fcport;
	uint16_t	mb[MAILBOX_REGISTER_COUNT];
	uint16_t	loop_id;
	LIST_HEAD(new_fcports);
	struct qla_hw_data *ha = vha->hw;
	int		discovery_gen;

	/* If FL port exists, then SNS is present */
	if (IS_FWI2_CAPABLE(ha))
		loop_id = NPH_F_PORT;
	else
		loop_id = SNS_FL_PORT;
	rval = qla2x00_get_port_name(vha, loop_id, vha->fabric_node_name, 1);
	if (rval != QLA_SUCCESS) {
		ql_dbg(ql_dbg_disc, vha, 0x201f,
		    "MBX_GET_PORT_NAME failed, No FL Port.\n");

		vha->device_flags &= ~SWITCH_FOUND;
		return (QLA_SUCCESS);
	}
	vha->device_flags |= SWITCH_FOUND;


	if (qla_tgt_mode_enabled(vha) || qla_dual_mode_enabled(vha)) {
		rval = qla2x00_send_change_request(vha, 0x3, 0);
		if (rval != QLA_SUCCESS)
			ql_log(ql_log_warn, vha, 0x121,
				"Failed to enable receiving of RSCN requests: 0x%x.\n",
				rval);
	}


	do {
		qla2x00_mgmt_svr_login(vha);

		/* FDMI support. */
		if (ql2xfdmienable &&
		    test_and_clear_bit(REGISTER_FDMI_NEEDED, &vha->dpc_flags))
			qla2x00_fdmi_register(vha);

		/* Ensure we are logged into the SNS. */
		if (IS_FWI2_CAPABLE(ha))
			loop_id = NPH_SNS;
		else
			loop_id = SIMPLE_NAME_SERVER;
		rval = ha->isp_ops->fabric_login(vha, loop_id, 0xff, 0xff,
		    0xfc, mb, BIT_1|BIT_0);
		if (rval != QLA_SUCCESS) {
			set_bit(LOOP_RESYNC_NEEDED, &vha->dpc_flags);
			return rval;
		}
		if (mb[0] != MBS_COMMAND_COMPLETE) {
			ql_dbg(ql_dbg_disc, vha, 0x2042,
			    "Failed SNS login: loop_id=%x mb[0]=%x mb[1]=%x mb[2]=%x "
			    "mb[6]=%x mb[7]=%x.\n", loop_id, mb[0], mb[1],
			    mb[2], mb[6], mb[7]);
			return (QLA_SUCCESS);
		}

		if (test_and_clear_bit(REGISTER_FC4_NEEDED, &vha->dpc_flags)) {
			if (qla2x00_rft_id(vha)) {
				/* EMPTY */
				ql_dbg(ql_dbg_disc, vha, 0x2045,
				    "Register FC-4 TYPE failed.\n");
			}
			if (qla2x00_rff_id(vha)) {
				/* EMPTY */
				ql_dbg(ql_dbg_disc, vha, 0x2049,
				    "Register FC-4 Features failed.\n");
			}
			if (qla2x00_rnn_id(vha)) {
				/* EMPTY */
				ql_dbg(ql_dbg_disc, vha, 0x204f,
				    "Register Node Name failed.\n");
			} else if (qla2x00_rsnn_nn(vha)) {
				/* EMPTY */
				ql_dbg(ql_dbg_disc, vha, 0x2053,
				    "Register Symobilic Node Name failed.\n");
			}
		}

		list_for_each_entry(fcport, &vha->vp_fcports, list) {
			fcport->scan_state = QLA_FCPORT_SCAN;
		}

		/* Mark the time right before querying FW for connected ports.
		 * This process is long, asynchronous and by the time it's done,
		 * collected information might not be accurate anymore. E.g.
		 * disconnected port might have re-connected and a brand new
		 * session has been created. In this case session's generation
		 * will be newer than discovery_gen. */
		qlt_do_generation_tick(vha, &discovery_gen);

		rval = qla2x00_find_all_fabric_devs(vha);
		if (rval != QLA_SUCCESS)
			break;
	} while (0);

	if (rval)
		ql_dbg(ql_dbg_disc, vha, 0x2068,
		    "Configure fabric error exit rval=%d.\n", rval);

	return (rval);
}

/*
 * qla2x00_find_all_fabric_devs
 *
 * Input:
 *	ha = adapter block pointer.
 *	dev = database device entry pointer.
 *
 * Returns:
 *	0 = success.
 *
 * Context:
 *	Kernel context.
 */
static int
qla2x00_find_all_fabric_devs(scsi_qla_host_t *vha)
{
	int		rval;
	uint16_t	loop_id;
	fc_port_t	*fcport, *new_fcport;
	int		found;

	sw_info_t	*swl;
	int		swl_idx;
	int		first_dev, last_dev;
	port_id_t	wrap = {}, nxt_d_id;
	struct qla_hw_data *ha = vha->hw;
	struct scsi_qla_host *base_vha = pci_get_drvdata(ha->pdev);
	unsigned long flags;

	rval = QLA_SUCCESS;

	/* Try GID_PT to get device list, else GAN. */
	if (!ha->swl)
		ha->swl = kcalloc(ha->max_fibre_devices, sizeof(sw_info_t),
		    GFP_KERNEL);
	swl = ha->swl;
	if (!swl) {
		/*EMPTY*/
		ql_dbg(ql_dbg_disc, vha, 0x2054,
		    "GID_PT allocations failed, fallback on GA_NXT.\n");
	} else {
		memset(swl, 0, ha->max_fibre_devices * sizeof(sw_info_t));
		if (qla2x00_gid_pt(vha, swl) != QLA_SUCCESS) {
			swl = NULL;
		} else if (qla2x00_gpn_id(vha, swl) != QLA_SUCCESS) {
			swl = NULL;
		} else if (qla2x00_gnn_id(vha, swl) != QLA_SUCCESS) {
			swl = NULL;
		} else if (qla2x00_gfpn_id(vha, swl) != QLA_SUCCESS) {
			swl = NULL;
		}

		/* If other queries succeeded probe for FC-4 type */
		if (swl)
			qla2x00_gff_id(vha, swl);
	}
	swl_idx = 0;

	/* Allocate temporary fcport for any new fcports discovered. */
	new_fcport = qla2x00_alloc_fcport(vha, GFP_KERNEL);
	if (new_fcport == NULL) {
		ql_log(ql_log_warn, vha, 0x205e,
		    "Failed to allocate memory for fcport.\n");
		return (QLA_MEMORY_ALLOC_FAILED);
	}
	new_fcport->flags |= (FCF_FABRIC_DEVICE | FCF_LOGIN_NEEDED);
	/* Set start port ID scan at adapter ID. */
	first_dev = 1;
	last_dev = 0;

	/* Starting free loop ID. */
	loop_id = ha->min_external_loopid;
	for (; loop_id <= ha->max_loop_id; loop_id++) {
		if (qla2x00_is_reserved_id(vha, loop_id))
			continue;

		if (ha->current_topology == ISP_CFG_FL &&
		    (atomic_read(&vha->loop_down_timer) ||
		     LOOP_TRANSITION(vha))) {
			atomic_set(&vha->loop_down_timer, 0);
			set_bit(LOOP_RESYNC_NEEDED, &vha->dpc_flags);
			set_bit(LOCAL_LOOP_UPDATE, &vha->dpc_flags);
			break;
		}

		if (swl != NULL) {
			if (last_dev) {
				wrap.b24 = new_fcport->d_id.b24;
			} else {
				new_fcport->d_id.b24 = swl[swl_idx].d_id.b24;
				memcpy(new_fcport->node_name,
				    swl[swl_idx].node_name, WWN_SIZE);
				memcpy(new_fcport->port_name,
				    swl[swl_idx].port_name, WWN_SIZE);
				memcpy(new_fcport->fabric_port_name,
				    swl[swl_idx].fabric_port_name, WWN_SIZE);
				new_fcport->fp_speed = swl[swl_idx].fp_speed;
				new_fcport->fc4_type = swl[swl_idx].fc4_type;

				if (swl[swl_idx].d_id.b.rsvd_1 != 0) {
					last_dev = 1;
				}
				swl_idx++;
			}
		} else {
			/* Send GA_NXT to the switch */
			rval = qla2x00_ga_nxt(vha, new_fcport);
			if (rval != QLA_SUCCESS) {
				ql_log(ql_log_warn, vha, 0x2064,
				    "SNS scan failed -- assuming "
				    "zero-entry result.\n");
				rval = QLA_SUCCESS;
				break;
			}
		}

		/* If wrap on switch device list, exit. */
		if (first_dev) {
			wrap.b24 = new_fcport->d_id.b24;
			first_dev = 0;
		} else if (new_fcport->d_id.b24 == wrap.b24) {
			ql_dbg(ql_dbg_disc, vha, 0x2065,
			    "Device wrap (%02x%02x%02x).\n",
			    new_fcport->d_id.b.domain,
			    new_fcport->d_id.b.area,
			    new_fcport->d_id.b.al_pa);
			break;
		}

		/* Bypass if same physical adapter. */
		if (new_fcport->d_id.b24 == base_vha->d_id.b24)
			continue;

		/* Bypass virtual ports of the same host. */
		if (qla2x00_is_a_vp_did(vha, new_fcport->d_id.b24))
			continue;

		/* Bypass if same domain and area of adapter. */
		if (((new_fcport->d_id.b24 & 0xffff00) ==
		    (vha->d_id.b24 & 0xffff00)) && ha->current_topology ==
			ISP_CFG_FL)
			    continue;

		/* Bypass reserved domain fields. */
		if ((new_fcport->d_id.b.domain & 0xf0) == 0xf0)
			continue;

		/* Bypass ports whose FCP-4 type is not FCP_SCSI */
		if (ql2xgffidenable &&
		    (new_fcport->fc4_type != FC4_TYPE_FCP_SCSI &&
		    new_fcport->fc4_type != FC4_TYPE_UNKNOWN))
			continue;

		spin_lock_irqsave(&vha->hw->tgt.sess_lock, flags);

		/* Locate matching device in database. */
		found = 0;
		list_for_each_entry(fcport, &vha->vp_fcports, list) {
			if (memcmp(new_fcport->port_name, fcport->port_name,
			    WWN_SIZE))
				continue;

			fcport->scan_state = QLA_FCPORT_FOUND;

			found++;

			/* Update port state. */
			memcpy(fcport->fabric_port_name,
			    new_fcport->fabric_port_name, WWN_SIZE);
			fcport->fp_speed = new_fcport->fp_speed;

			/*
			 * If address the same and state FCS_ONLINE
			 * (or in target mode), nothing changed.
			 */
			if (fcport->d_id.b24 == new_fcport->d_id.b24 &&
			    (atomic_read(&fcport->state) == FCS_ONLINE ||
			     (vha->host->active_mode == MODE_TARGET))) {
				break;
			}

			/*
			 * If device was not a fabric device before.
			 */
			if ((fcport->flags & FCF_FABRIC_DEVICE) == 0) {
				fcport->d_id.b24 = new_fcport->d_id.b24;
				qla2x00_clear_loop_id(fcport);
				fcport->flags |= (FCF_FABRIC_DEVICE |
				    FCF_LOGIN_NEEDED);
				break;
			}

			/*
			 * Port ID changed or device was marked to be updated;
			 * Log it out if still logged in and mark it for
			 * relogin later.
			 */
			if (qla_tgt_mode_enabled(base_vha)) {
				ql_dbg(ql_dbg_tgt_mgt, vha, 0xf080,
					 "port changed FC ID, %8phC"
					 " old %x:%x:%x (loop_id 0x%04x)-> new %x:%x:%x\n",
					 fcport->port_name,
					 fcport->d_id.b.domain,
					 fcport->d_id.b.area,
					 fcport->d_id.b.al_pa,
					 fcport->loop_id,
					 new_fcport->d_id.b.domain,
					 new_fcport->d_id.b.area,
					 new_fcport->d_id.b.al_pa);
				fcport->d_id.b24 = new_fcport->d_id.b24;
				break;
			}

			fcport->d_id.b24 = new_fcport->d_id.b24;
			fcport->flags |= FCF_LOGIN_NEEDED;
			break;
		}

		if (found) {
			spin_unlock_irqrestore(&vha->hw->tgt.sess_lock, flags);
			continue;
		}
		/* If device was not in our fcports list, then add it. */
		new_fcport->scan_state = QLA_FCPORT_FOUND;
		list_add_tail(&new_fcport->list, &vha->vp_fcports);

		spin_unlock_irqrestore(&vha->hw->tgt.sess_lock, flags);


		/* Allocate a new replacement fcport. */
		nxt_d_id.b24 = new_fcport->d_id.b24;
		new_fcport = qla2x00_alloc_fcport(vha, GFP_KERNEL);
		if (new_fcport == NULL) {
			ql_log(ql_log_warn, vha, 0x2066,
			    "Memory allocation failed for fcport.\n");
			return (QLA_MEMORY_ALLOC_FAILED);
		}
		new_fcport->flags |= (FCF_FABRIC_DEVICE | FCF_LOGIN_NEEDED);
		new_fcport->d_id.b24 = nxt_d_id.b24;
	}

	qla2x00_free_fcport(new_fcport);

	/*
	 * Logout all previous fabric dev marked lost, except FCP2 devices.
	 */
	list_for_each_entry(fcport, &vha->vp_fcports, list) {
		if (test_bit(LOOP_RESYNC_NEEDED, &vha->dpc_flags))
			break;

		if ((fcport->flags & FCF_FABRIC_DEVICE) == 0 ||
		    (fcport->flags & FCF_LOGIN_NEEDED) == 0)
			continue;

		if (fcport->scan_state == QLA_FCPORT_SCAN) {
			if ((qla_dual_mode_enabled(vha) ||
			    qla_ini_mode_enabled(vha)) &&
			    atomic_read(&fcport->state) == FCS_ONLINE) {
				qla2x00_mark_device_lost(vha, fcport,
					ql2xplogiabsentdevice, 0);
				if (fcport->loop_id != FC_NO_LOOP_ID &&
				    (fcport->flags & FCF_FCP2_DEVICE) == 0 &&
				    fcport->port_type != FCT_INITIATOR &&
				    fcport->port_type != FCT_BROADCAST) {
					ql_dbg(ql_dbg_disc, vha, 0xffff,
					    "%s %d %8phC post del sess\n",
					    __func__, __LINE__,
					    fcport->port_name);

					qlt_schedule_sess_for_deletion_lock
						(fcport);
					continue;
				}
			}
		}

		if (fcport->scan_state == QLA_FCPORT_FOUND)
			qla24xx_fcport_handle_login(vha, fcport);
	}
	return (rval);
}

/*
 * qla2x00_find_new_loop_id
 *	Scan through our port list and find a new usable loop ID.
 *
 * Input:
 *	ha:	adapter state pointer.
 *	dev:	port structure pointer.
 *
 * Returns:
 *	qla2x00 local function return status code.
 *
 * Context:
 *	Kernel context.
 */
int
qla2x00_find_new_loop_id(scsi_qla_host_t *vha, fc_port_t *dev)
{
	int	rval;
	struct qla_hw_data *ha = vha->hw;
	unsigned long flags = 0;

	rval = QLA_SUCCESS;

	spin_lock_irqsave(&ha->vport_slock, flags);

	dev->loop_id = find_first_zero_bit(ha->loop_id_map,
	    LOOPID_MAP_SIZE);
	if (dev->loop_id >= LOOPID_MAP_SIZE ||
	    qla2x00_is_reserved_id(vha, dev->loop_id)) {
		dev->loop_id = FC_NO_LOOP_ID;
		rval = QLA_FUNCTION_FAILED;
	} else
		set_bit(dev->loop_id, ha->loop_id_map);

	spin_unlock_irqrestore(&ha->vport_slock, flags);

	if (rval == QLA_SUCCESS)
		ql_dbg(ql_dbg_disc, dev->vha, 0x2086,
		    "Assigning new loopid=%x, portid=%x.\n",
		    dev->loop_id, dev->d_id.b24);
	else
		ql_log(ql_log_warn, dev->vha, 0x2087,
		    "No loop_id's available, portid=%x.\n",
		    dev->d_id.b24);

	return (rval);
}


/*
 * qla2x00_fabric_login
 *	Issue fabric login command.
 *
 * Input:
 *	ha = adapter block pointer.
 *	device = pointer to FC device type structure.
 *
 * Returns:
 *      0 - Login successfully
 *      1 - Login failed
 *      2 - Initiator device
 *      3 - Fatal error
 */
int
qla2x00_fabric_login(scsi_qla_host_t *vha, fc_port_t *fcport,
    uint16_t *next_loopid)
{
	int	rval;
	int	retry;
	uint16_t tmp_loopid;
	uint16_t mb[MAILBOX_REGISTER_COUNT];
	struct qla_hw_data *ha = vha->hw;

	retry = 0;
	tmp_loopid = 0;

	for (;;) {
		ql_dbg(ql_dbg_disc, vha, 0x2000,
		    "Trying Fabric Login w/loop id 0x%04x for port "
		    "%02x%02x%02x.\n",
		    fcport->loop_id, fcport->d_id.b.domain,
		    fcport->d_id.b.area, fcport->d_id.b.al_pa);

		/* Login fcport on switch. */
		rval = ha->isp_ops->fabric_login(vha, fcport->loop_id,
		    fcport->d_id.b.domain, fcport->d_id.b.area,
		    fcport->d_id.b.al_pa, mb, BIT_0);
		if (rval != QLA_SUCCESS) {
			return rval;
		}
		if (mb[0] == MBS_PORT_ID_USED) {
			/*
			 * Device has another loop ID.  The firmware team
			 * recommends the driver perform an implicit login with
			 * the specified ID again. The ID we just used is save
			 * here so we return with an ID that can be tried by
			 * the next login.
			 */
			retry++;
			tmp_loopid = fcport->loop_id;
			fcport->loop_id = mb[1];

			ql_dbg(ql_dbg_disc, vha, 0x2001,
			    "Fabric Login: port in use - next loop "
			    "id=0x%04x, port id= %02x%02x%02x.\n",
			    fcport->loop_id, fcport->d_id.b.domain,
			    fcport->d_id.b.area, fcport->d_id.b.al_pa);

		} else if (mb[0] == MBS_COMMAND_COMPLETE) {
			/*
			 * Login succeeded.
			 */
			if (retry) {
				/* A retry occurred before. */
				*next_loopid = tmp_loopid;
			} else {
				/*
				 * No retry occurred before. Just increment the
				 * ID value for next login.
				 */
				*next_loopid = (fcport->loop_id + 1);
			}

			if (mb[1] & BIT_0) {
				fcport->port_type = FCT_INITIATOR;
			} else {
				fcport->port_type = FCT_TARGET;
				if (mb[1] & BIT_1) {
					fcport->flags |= FCF_FCP2_DEVICE;
				}
			}

			if (mb[10] & BIT_0)
				fcport->supported_classes |= FC_COS_CLASS2;
			if (mb[10] & BIT_1)
				fcport->supported_classes |= FC_COS_CLASS3;

			if (IS_FWI2_CAPABLE(ha)) {
				if (mb[10] & BIT_7)
					fcport->flags |=
					    FCF_CONF_COMP_SUPPORTED;
			}

			rval = QLA_SUCCESS;
			break;
		} else if (mb[0] == MBS_LOOP_ID_USED) {
			/*
			 * Loop ID already used, try next loop ID.
			 */
			fcport->loop_id++;
			rval = qla2x00_find_new_loop_id(vha, fcport);
			if (rval != QLA_SUCCESS) {
				/* Ran out of loop IDs to use */
				break;
			}
		} else if (mb[0] == MBS_COMMAND_ERROR) {
			/*
			 * Firmware possibly timed out during login. If NO
			 * retries are left to do then the device is declared
			 * dead.
			 */
			*next_loopid = fcport->loop_id;
			ha->isp_ops->fabric_logout(vha, fcport->loop_id,
			    fcport->d_id.b.domain, fcport->d_id.b.area,
			    fcport->d_id.b.al_pa);
			qla2x00_mark_device_lost(vha, fcport, 1, 0);

			rval = 1;
			break;
		} else {
			/*
			 * unrecoverable / not handled error
			 */
			ql_dbg(ql_dbg_disc, vha, 0x2002,
			    "Failed=%x port_id=%02x%02x%02x loop_id=%x "
			    "jiffies=%lx.\n", mb[0], fcport->d_id.b.domain,
			    fcport->d_id.b.area, fcport->d_id.b.al_pa,
			    fcport->loop_id, jiffies);

			*next_loopid = fcport->loop_id;
			ha->isp_ops->fabric_logout(vha, fcport->loop_id,
			    fcport->d_id.b.domain, fcport->d_id.b.area,
			    fcport->d_id.b.al_pa);
			qla2x00_clear_loop_id(fcport);
			fcport->login_retry = 0;

			rval = 3;
			break;
		}
	}

	return (rval);
}

/*
 * qla2x00_local_device_login
 *	Issue local device login command.
 *
 * Input:
 *	ha = adapter block pointer.
 *	loop_id = loop id of device to login to.
 *
 * Returns (Where's the #define!!!!):
 *      0 - Login successfully
 *      1 - Login failed
 *      3 - Fatal error
 */
int
qla2x00_local_device_login(scsi_qla_host_t *vha, fc_port_t *fcport)
{
	int		rval;
	uint16_t	mb[MAILBOX_REGISTER_COUNT];

	memset(mb, 0, sizeof(mb));
	rval = qla2x00_login_local_device(vha, fcport, mb, BIT_0);
	if (rval == QLA_SUCCESS) {
		/* Interrogate mailbox registers for any errors */
		if (mb[0] == MBS_COMMAND_ERROR)
			rval = 1;
		else if (mb[0] == MBS_COMMAND_PARAMETER_ERROR)
			/* device not in PCB table */
			rval = 3;
	}

	return (rval);
}

/*
 *  qla2x00_loop_resync
 *      Resync with fibre channel devices.
 *
 * Input:
 *      ha = adapter block pointer.
 *
 * Returns:
 *      0 = success
 */
int
qla2x00_loop_resync(scsi_qla_host_t *vha)
{
	int rval = QLA_SUCCESS;
	uint32_t wait_time;
	struct req_que *req;
	struct rsp_que *rsp;

	req = vha->req;
	rsp = req->rsp;

	clear_bit(ISP_ABORT_RETRY, &vha->dpc_flags);
	if (vha->flags.online) {
		if (!(rval = qla2x00_fw_ready(vha))) {
			/* Wait at most MAX_TARGET RSCNs for a stable link. */
			wait_time = 256;
			do {
				if (!IS_QLAFX00(vha->hw)) {
					/*
					 * Issue a marker after FW becomes
					 * ready.
					 */
					qla2x00_marker(vha, req, rsp, 0, 0,
						MK_SYNC_ALL);
					vha->marker_needed = 0;
				}

				/* Remap devices on Loop. */
				clear_bit(LOOP_RESYNC_NEEDED, &vha->dpc_flags);

				if (IS_QLAFX00(vha->hw))
					qlafx00_configure_devices(vha);
				else
					qla2x00_configure_loop(vha);

				wait_time--;
			} while (!atomic_read(&vha->loop_down_timer) &&
				!(test_bit(ISP_ABORT_NEEDED, &vha->dpc_flags))
				&& wait_time && (test_bit(LOOP_RESYNC_NEEDED,
				&vha->dpc_flags)));
		}
	}

	if (test_bit(ISP_ABORT_NEEDED, &vha->dpc_flags))
		return (QLA_FUNCTION_FAILED);

	if (rval)
		ql_dbg(ql_dbg_disc, vha, 0x206c,
		    "%s *** FAILED ***.\n", __func__);

	return (rval);
}

/*
* qla2x00_perform_loop_resync
* Description: This function will set the appropriate flags and call
*              qla2x00_loop_resync. If successful loop will be resynced
* Arguments : scsi_qla_host_t pointer
* returm    : Success or Failure
*/

int qla2x00_perform_loop_resync(scsi_qla_host_t *ha)
{
	int32_t rval = 0;

	if (!test_and_set_bit(LOOP_RESYNC_ACTIVE, &ha->dpc_flags)) {
		/*Configure the flags so that resync happens properly*/
		atomic_set(&ha->loop_down_timer, 0);
		if (!(ha->device_flags & DFLG_NO_CABLE)) {
			atomic_set(&ha->loop_state, LOOP_UP);
			set_bit(LOCAL_LOOP_UPDATE, &ha->dpc_flags);
			set_bit(REGISTER_FC4_NEEDED, &ha->dpc_flags);
			set_bit(LOOP_RESYNC_NEEDED, &ha->dpc_flags);

			rval = qla2x00_loop_resync(ha);
		} else
			atomic_set(&ha->loop_state, LOOP_DEAD);

		clear_bit(LOOP_RESYNC_ACTIVE, &ha->dpc_flags);
	}

	return rval;
}

void
qla2x00_update_fcports(scsi_qla_host_t *base_vha)
{
	fc_port_t *fcport;
	struct scsi_qla_host *vha;
	struct qla_hw_data *ha = base_vha->hw;
	unsigned long flags;

	spin_lock_irqsave(&ha->vport_slock, flags);
	/* Go with deferred removal of rport references. */
	list_for_each_entry(vha, &base_vha->hw->vp_list, list) {
		atomic_inc(&vha->vref_count);
		list_for_each_entry(fcport, &vha->vp_fcports, list) {
			if (fcport->drport &&
			    atomic_read(&fcport->state) != FCS_UNCONFIGURED) {
				spin_unlock_irqrestore(&ha->vport_slock, flags);
				qla2x00_rport_del(fcport);

				spin_lock_irqsave(&ha->vport_slock, flags);
			}
		}
		atomic_dec(&vha->vref_count);
		wake_up(&vha->vref_waitq);
	}
	spin_unlock_irqrestore(&ha->vport_slock, flags);
}

/* Assumes idc_lock always held on entry */
void
qla83xx_reset_ownership(scsi_qla_host_t *vha)
{
	struct qla_hw_data *ha = vha->hw;
	uint32_t drv_presence, drv_presence_mask;
	uint32_t dev_part_info1, dev_part_info2, class_type;
	uint32_t class_type_mask = 0x3;
	uint16_t fcoe_other_function = 0xffff, i;

	if (IS_QLA8044(ha)) {
		drv_presence = qla8044_rd_direct(vha,
		    QLA8044_CRB_DRV_ACTIVE_INDEX);
		dev_part_info1 = qla8044_rd_direct(vha,
		    QLA8044_CRB_DEV_PART_INFO_INDEX);
		dev_part_info2 = qla8044_rd_direct(vha,
		    QLA8044_CRB_DEV_PART_INFO2);
	} else {
		qla83xx_rd_reg(vha, QLA83XX_IDC_DRV_PRESENCE, &drv_presence);
		qla83xx_rd_reg(vha, QLA83XX_DEV_PARTINFO1, &dev_part_info1);
		qla83xx_rd_reg(vha, QLA83XX_DEV_PARTINFO2, &dev_part_info2);
	}
	for (i = 0; i < 8; i++) {
		class_type = ((dev_part_info1 >> (i * 4)) & class_type_mask);
		if ((class_type == QLA83XX_CLASS_TYPE_FCOE) &&
		    (i != ha->portnum)) {
			fcoe_other_function = i;
			break;
		}
	}
	if (fcoe_other_function == 0xffff) {
		for (i = 0; i < 8; i++) {
			class_type = ((dev_part_info2 >> (i * 4)) &
			    class_type_mask);
			if ((class_type == QLA83XX_CLASS_TYPE_FCOE) &&
			    ((i + 8) != ha->portnum)) {
				fcoe_other_function = i + 8;
				break;
			}
		}
	}
	/*
	 * Prepare drv-presence mask based on fcoe functions present.
	 * However consider only valid physical fcoe function numbers (0-15).
	 */
	drv_presence_mask = ~((1 << (ha->portnum)) |
			((fcoe_other_function == 0xffff) ?
			 0 : (1 << (fcoe_other_function))));

	/* We are the reset owner iff:
	 *    - No other protocol drivers present.
	 *    - This is the lowest among fcoe functions. */
	if (!(drv_presence & drv_presence_mask) &&
			(ha->portnum < fcoe_other_function)) {
		ql_dbg(ql_dbg_p3p, vha, 0xb07f,
		    "This host is Reset owner.\n");
		ha->flags.nic_core_reset_owner = 1;
	}
}

static int
__qla83xx_set_drv_ack(scsi_qla_host_t *vha)
{
	int rval = QLA_SUCCESS;
	struct qla_hw_data *ha = vha->hw;
	uint32_t drv_ack;

	rval = qla83xx_rd_reg(vha, QLA83XX_IDC_DRIVER_ACK, &drv_ack);
	if (rval == QLA_SUCCESS) {
		drv_ack |= (1 << ha->portnum);
		rval = qla83xx_wr_reg(vha, QLA83XX_IDC_DRIVER_ACK, drv_ack);
	}

	return rval;
}

static int
__qla83xx_clear_drv_ack(scsi_qla_host_t *vha)
{
	int rval = QLA_SUCCESS;
	struct qla_hw_data *ha = vha->hw;
	uint32_t drv_ack;

	rval = qla83xx_rd_reg(vha, QLA83XX_IDC_DRIVER_ACK, &drv_ack);
	if (rval == QLA_SUCCESS) {
		drv_ack &= ~(1 << ha->portnum);
		rval = qla83xx_wr_reg(vha, QLA83XX_IDC_DRIVER_ACK, drv_ack);
	}

	return rval;
}

static const char *
qla83xx_dev_state_to_string(uint32_t dev_state)
{
	switch (dev_state) {
	case QLA8XXX_DEV_COLD:
		return "COLD/RE-INIT";
	case QLA8XXX_DEV_INITIALIZING:
		return "INITIALIZING";
	case QLA8XXX_DEV_READY:
		return "READY";
	case QLA8XXX_DEV_NEED_RESET:
		return "NEED RESET";
	case QLA8XXX_DEV_NEED_QUIESCENT:
		return "NEED QUIESCENT";
	case QLA8XXX_DEV_FAILED:
		return "FAILED";
	case QLA8XXX_DEV_QUIESCENT:
		return "QUIESCENT";
	default:
		return "Unknown";
	}
}

/* Assumes idc-lock always held on entry */
void
qla83xx_idc_audit(scsi_qla_host_t *vha, int audit_type)
{
	struct qla_hw_data *ha = vha->hw;
	uint32_t idc_audit_reg = 0, duration_secs = 0;

	switch (audit_type) {
	case IDC_AUDIT_TIMESTAMP:
		ha->idc_audit_ts = (jiffies_to_msecs(jiffies) / 1000);
		idc_audit_reg = (ha->portnum) |
		    (IDC_AUDIT_TIMESTAMP << 7) | (ha->idc_audit_ts << 8);
		qla83xx_wr_reg(vha, QLA83XX_IDC_AUDIT, idc_audit_reg);
		break;

	case IDC_AUDIT_COMPLETION:
		duration_secs = ((jiffies_to_msecs(jiffies) -
		    jiffies_to_msecs(ha->idc_audit_ts)) / 1000);
		idc_audit_reg = (ha->portnum) |
		    (IDC_AUDIT_COMPLETION << 7) | (duration_secs << 8);
		qla83xx_wr_reg(vha, QLA83XX_IDC_AUDIT, idc_audit_reg);
		break;

	default:
		ql_log(ql_log_warn, vha, 0xb078,
		    "Invalid audit type specified.\n");
		break;
	}
}

/* Assumes idc_lock always held on entry */
static int
qla83xx_initiating_reset(scsi_qla_host_t *vha)
{
	struct qla_hw_data *ha = vha->hw;
	uint32_t  idc_control, dev_state;

	__qla83xx_get_idc_control(vha, &idc_control);
	if ((idc_control & QLA83XX_IDC_RESET_DISABLED)) {
		ql_log(ql_log_info, vha, 0xb080,
		    "NIC Core reset has been disabled. idc-control=0x%x\n",
		    idc_control);
		return QLA_FUNCTION_FAILED;
	}

	/* Set NEED-RESET iff in READY state and we are the reset-owner */
	qla83xx_rd_reg(vha, QLA83XX_IDC_DEV_STATE, &dev_state);
	if (ha->flags.nic_core_reset_owner && dev_state == QLA8XXX_DEV_READY) {
		qla83xx_wr_reg(vha, QLA83XX_IDC_DEV_STATE,
		    QLA8XXX_DEV_NEED_RESET);
		ql_log(ql_log_info, vha, 0xb056, "HW State: NEED RESET.\n");
		qla83xx_idc_audit(vha, IDC_AUDIT_TIMESTAMP);
	} else {
		const char *state = qla83xx_dev_state_to_string(dev_state);
		ql_log(ql_log_info, vha, 0xb057, "HW State: %s.\n", state);

		/* SV: XXX: Is timeout required here? */
		/* Wait for IDC state change READY -> NEED_RESET */
		while (dev_state == QLA8XXX_DEV_READY) {
			qla83xx_idc_unlock(vha, 0);
			msleep(200);
			qla83xx_idc_lock(vha, 0);
			qla83xx_rd_reg(vha, QLA83XX_IDC_DEV_STATE, &dev_state);
		}
	}

	/* Send IDC ack by writing to drv-ack register */
	__qla83xx_set_drv_ack(vha);

	return QLA_SUCCESS;
}

int
__qla83xx_set_idc_control(scsi_qla_host_t *vha, uint32_t idc_control)
{
	return qla83xx_wr_reg(vha, QLA83XX_IDC_CONTROL, idc_control);
}

int
__qla83xx_get_idc_control(scsi_qla_host_t *vha, uint32_t *idc_control)
{
	return qla83xx_rd_reg(vha, QLA83XX_IDC_CONTROL, idc_control);
}

static int
qla83xx_check_driver_presence(scsi_qla_host_t *vha)
{
	uint32_t drv_presence = 0;
	struct qla_hw_data *ha = vha->hw;

	qla83xx_rd_reg(vha, QLA83XX_IDC_DRV_PRESENCE, &drv_presence);
	if (drv_presence & (1 << ha->portnum))
		return QLA_SUCCESS;
	else
		return QLA_TEST_FAILED;
}

int
qla83xx_nic_core_reset(scsi_qla_host_t *vha)
{
	int rval = QLA_SUCCESS;
	struct qla_hw_data *ha = vha->hw;

	ql_dbg(ql_dbg_p3p, vha, 0xb058,
	    "Entered  %s().\n", __func__);

	if (vha->device_flags & DFLG_DEV_FAILED) {
		ql_log(ql_log_warn, vha, 0xb059,
		    "Device in unrecoverable FAILED state.\n");
		return QLA_FUNCTION_FAILED;
	}

	qla83xx_idc_lock(vha, 0);

	if (qla83xx_check_driver_presence(vha) != QLA_SUCCESS) {
		ql_log(ql_log_warn, vha, 0xb05a,
		    "Function=0x%x has been removed from IDC participation.\n",
		    ha->portnum);
		rval = QLA_FUNCTION_FAILED;
		goto exit;
	}

	qla83xx_reset_ownership(vha);

	rval = qla83xx_initiating_reset(vha);

	/*
	 * Perform reset if we are the reset-owner,
	 * else wait till IDC state changes to READY/FAILED.
	 */
	if (rval == QLA_SUCCESS) {
		rval = qla83xx_idc_state_handler(vha);

		if (rval == QLA_SUCCESS)
			ha->flags.nic_core_hung = 0;
		__qla83xx_clear_drv_ack(vha);
	}

exit:
	qla83xx_idc_unlock(vha, 0);

	ql_dbg(ql_dbg_p3p, vha, 0xb05b, "Exiting %s.\n", __func__);

	return rval;
}

int
qla2xxx_mctp_dump(scsi_qla_host_t *vha)
{
	struct qla_hw_data *ha = vha->hw;
	int rval = QLA_FUNCTION_FAILED;

	if (!IS_MCTP_CAPABLE(ha)) {
		/* This message can be removed from the final version */
		ql_log(ql_log_info, vha, 0x506d,
		    "This board is not MCTP capable\n");
		return rval;
	}

	if (!ha->mctp_dump) {
		ha->mctp_dump = dma_alloc_coherent(&ha->pdev->dev,
		    MCTP_DUMP_SIZE, &ha->mctp_dump_dma, GFP_KERNEL);

		if (!ha->mctp_dump) {
			ql_log(ql_log_warn, vha, 0x506e,
			    "Failed to allocate memory for mctp dump\n");
			return rval;
		}
	}

#define MCTP_DUMP_STR_ADDR	0x00000000
	rval = qla2x00_dump_mctp_data(vha, ha->mctp_dump_dma,
	    MCTP_DUMP_STR_ADDR, MCTP_DUMP_SIZE/4);
	if (rval != QLA_SUCCESS) {
		ql_log(ql_log_warn, vha, 0x506f,
		    "Failed to capture mctp dump\n");
	} else {
		ql_log(ql_log_info, vha, 0x5070,
		    "Mctp dump capture for host (%ld/%p).\n",
		    vha->host_no, ha->mctp_dump);
		ha->mctp_dumped = 1;
	}

	if (!ha->flags.nic_core_reset_hdlr_active && !ha->portnum) {
		ha->flags.nic_core_reset_hdlr_active = 1;
		rval = qla83xx_restart_nic_firmware(vha);
		if (rval)
			/* NIC Core reset failed. */
			ql_log(ql_log_warn, vha, 0x5071,
			    "Failed to restart nic firmware\n");
		else
			ql_dbg(ql_dbg_p3p, vha, 0xb084,
			    "Restarted NIC firmware successfully.\n");
		ha->flags.nic_core_reset_hdlr_active = 0;
	}

	return rval;

}

/*
* qla2x00_quiesce_io
* Description: This function will block the new I/Os
*              Its not aborting any I/Os as context
*              is not destroyed during quiescence
* Arguments: scsi_qla_host_t
* return   : void
*/
void
qla2x00_quiesce_io(scsi_qla_host_t *vha)
{
	struct qla_hw_data *ha = vha->hw;
	struct scsi_qla_host *vp;

	ql_dbg(ql_dbg_dpc, vha, 0x401d,
	    "Quiescing I/O - ha=%p.\n", ha);

	atomic_set(&ha->loop_down_timer, LOOP_DOWN_TIME);
	if (atomic_read(&vha->loop_state) != LOOP_DOWN) {
		atomic_set(&vha->loop_state, LOOP_DOWN);
		qla2x00_mark_all_devices_lost(vha, 0);
		list_for_each_entry(vp, &ha->vp_list, list)
			qla2x00_mark_all_devices_lost(vp, 0);
	} else {
		if (!atomic_read(&vha->loop_down_timer))
			atomic_set(&vha->loop_down_timer,
					LOOP_DOWN_TIME);
	}
	/* Wait for pending cmds to complete */
	qla2x00_eh_wait_for_pending_commands(vha, 0, 0, WAIT_HOST);
}

void
qla2x00_abort_isp_cleanup(scsi_qla_host_t *vha)
{
	struct qla_hw_data *ha = vha->hw;
	struct scsi_qla_host *vp;
	unsigned long flags;
	fc_port_t *fcport;

	/* For ISP82XX, driver waits for completion of the commands.
	 * online flag should be set.
	 */
	if (!(IS_P3P_TYPE(ha)))
		vha->flags.online = 0;
	ha->flags.chip_reset_done = 0;
	clear_bit(ISP_ABORT_NEEDED, &vha->dpc_flags);
	vha->qla_stats.total_isp_aborts++;

	ql_log(ql_log_info, vha, 0x00af,
	    "Performing ISP error recovery - ha=%p.\n", ha);

	/* For ISP82XX, reset_chip is just disabling interrupts.
	 * Driver waits for the completion of the commands.
	 * the interrupts need to be enabled.
	 */
	if (!(IS_P3P_TYPE(ha)))
		ha->isp_ops->reset_chip(vha);

<<<<<<< HEAD
=======
	ha->flags.n2n_ae = 0;
	ha->flags.lip_ae = 0;
	ha->current_topology = 0;
	ha->flags.fw_started = 0;
	ha->flags.fw_init_done = 0;
>>>>>>> fe82203b
	ha->chip_reset++;

	atomic_set(&vha->loop_down_timer, LOOP_DOWN_TIME);
	if (atomic_read(&vha->loop_state) != LOOP_DOWN) {
		atomic_set(&vha->loop_state, LOOP_DOWN);
		qla2x00_mark_all_devices_lost(vha, 0);

		spin_lock_irqsave(&ha->vport_slock, flags);
		list_for_each_entry(vp, &ha->vp_list, list) {
			atomic_inc(&vp->vref_count);
			spin_unlock_irqrestore(&ha->vport_slock, flags);

			qla2x00_mark_all_devices_lost(vp, 0);

			spin_lock_irqsave(&ha->vport_slock, flags);
			atomic_dec(&vp->vref_count);
		}
		spin_unlock_irqrestore(&ha->vport_slock, flags);
	} else {
		if (!atomic_read(&vha->loop_down_timer))
			atomic_set(&vha->loop_down_timer,
			    LOOP_DOWN_TIME);
	}

	/* Clear all async request states across all VPs. */
	list_for_each_entry(fcport, &vha->vp_fcports, list)
		fcport->flags &= ~(FCF_LOGIN_NEEDED | FCF_ASYNC_SENT);
	spin_lock_irqsave(&ha->vport_slock, flags);
	list_for_each_entry(vp, &ha->vp_list, list) {
		atomic_inc(&vp->vref_count);
		spin_unlock_irqrestore(&ha->vport_slock, flags);

		list_for_each_entry(fcport, &vp->vp_fcports, list)
			fcport->flags &= ~(FCF_LOGIN_NEEDED | FCF_ASYNC_SENT);

		spin_lock_irqsave(&ha->vport_slock, flags);
		atomic_dec(&vp->vref_count);
	}
	spin_unlock_irqrestore(&ha->vport_slock, flags);

	if (!ha->flags.eeh_busy) {
		/* Make sure for ISP 82XX IO DMA is complete */
		if (IS_P3P_TYPE(ha)) {
			qla82xx_chip_reset_cleanup(vha);
			ql_log(ql_log_info, vha, 0x00b4,
			    "Done chip reset cleanup.\n");

			/* Done waiting for pending commands.
			 * Reset the online flag.
			 */
			vha->flags.online = 0;
		}

		/* Requeue all commands in outstanding command list. */
		qla2x00_abort_all_cmds(vha, DID_RESET << 16);
	}
	/* memory barrier */
	wmb();
}

/*
*  qla2x00_abort_isp
*      Resets ISP and aborts all outstanding commands.
*
* Input:
*      ha           = adapter block pointer.
*
* Returns:
*      0 = success
*/
int
qla2x00_abort_isp(scsi_qla_host_t *vha)
{
	int rval;
	uint8_t        status = 0;
	struct qla_hw_data *ha = vha->hw;
	struct scsi_qla_host *vp;
	struct req_que *req = ha->req_q_map[0];
	unsigned long flags;

	if (vha->flags.online) {
		qla2x00_abort_isp_cleanup(vha);

		if (IS_QLA8031(ha)) {
			ql_dbg(ql_dbg_p3p, vha, 0xb05c,
			    "Clearing fcoe driver presence.\n");
			if (qla83xx_clear_drv_presence(vha) != QLA_SUCCESS)
				ql_dbg(ql_dbg_p3p, vha, 0xb073,
				    "Error while clearing DRV-Presence.\n");
		}

		if (unlikely(pci_channel_offline(ha->pdev) &&
		    ha->flags.pci_channel_io_perm_failure)) {
			clear_bit(ISP_ABORT_RETRY, &vha->dpc_flags);
			status = 0;
			return status;
		}

		ha->isp_ops->get_flash_version(vha, req->ring);

		ha->isp_ops->nvram_config(vha);

		if (!qla2x00_restart_isp(vha)) {
			clear_bit(RESET_MARKER_NEEDED, &vha->dpc_flags);

			if (!atomic_read(&vha->loop_down_timer)) {
				/*
				 * Issue marker command only when we are going
				 * to start the I/O .
				 */
				vha->marker_needed = 1;
			}

			vha->flags.online = 1;

			ha->isp_ops->enable_intrs(ha);

			ha->isp_abort_cnt = 0;
			clear_bit(ISP_ABORT_RETRY, &vha->dpc_flags);

			if (IS_QLA81XX(ha) || IS_QLA8031(ha))
				qla2x00_get_fw_version(vha);
			if (ha->fce) {
				ha->flags.fce_enabled = 1;
				memset(ha->fce, 0,
				    fce_calc_size(ha->fce_bufs));
				rval = qla2x00_enable_fce_trace(vha,
				    ha->fce_dma, ha->fce_bufs, ha->fce_mb,
				    &ha->fce_bufs);
				if (rval) {
					ql_log(ql_log_warn, vha, 0x8033,
					    "Unable to reinitialize FCE "
					    "(%d).\n", rval);
					ha->flags.fce_enabled = 0;
				}
			}

			if (ha->eft) {
				memset(ha->eft, 0, EFT_SIZE);
				rval = qla2x00_enable_eft_trace(vha,
				    ha->eft_dma, EFT_NUM_BUFFERS);
				if (rval) {
					ql_log(ql_log_warn, vha, 0x8034,
					    "Unable to reinitialize EFT "
					    "(%d).\n", rval);
				}
			}
		} else {	/* failed the ISP abort */
			vha->flags.online = 1;
			if (test_bit(ISP_ABORT_RETRY, &vha->dpc_flags)) {
				if (ha->isp_abort_cnt == 0) {
					ql_log(ql_log_fatal, vha, 0x8035,
					    "ISP error recover failed - "
					    "board disabled.\n");
					/*
					 * The next call disables the board
					 * completely.
					 */
					ha->isp_ops->reset_adapter(vha);
					vha->flags.online = 0;
					clear_bit(ISP_ABORT_RETRY,
					    &vha->dpc_flags);
					status = 0;
				} else { /* schedule another ISP abort */
					ha->isp_abort_cnt--;
					ql_dbg(ql_dbg_taskm, vha, 0x8020,
					    "ISP abort - retry remaining %d.\n",
					    ha->isp_abort_cnt);
					status = 1;
				}
			} else {
				ha->isp_abort_cnt = MAX_RETRIES_OF_ISP_ABORT;
				ql_dbg(ql_dbg_taskm, vha, 0x8021,
				    "ISP error recovery - retrying (%d) "
				    "more times.\n", ha->isp_abort_cnt);
				set_bit(ISP_ABORT_RETRY, &vha->dpc_flags);
				status = 1;
			}
		}

	}

	if (!status) {
		ql_dbg(ql_dbg_taskm, vha, 0x8022, "%s succeeded.\n", __func__);

		spin_lock_irqsave(&ha->vport_slock, flags);
		list_for_each_entry(vp, &ha->vp_list, list) {
			if (vp->vp_idx) {
				atomic_inc(&vp->vref_count);
				spin_unlock_irqrestore(&ha->vport_slock, flags);

				qla2x00_vp_abort_isp(vp);

				spin_lock_irqsave(&ha->vport_slock, flags);
				atomic_dec(&vp->vref_count);
			}
		}
		spin_unlock_irqrestore(&ha->vport_slock, flags);

		if (IS_QLA8031(ha)) {
			ql_dbg(ql_dbg_p3p, vha, 0xb05d,
			    "Setting back fcoe driver presence.\n");
			if (qla83xx_set_drv_presence(vha) != QLA_SUCCESS)
				ql_dbg(ql_dbg_p3p, vha, 0xb074,
				    "Error while setting DRV-Presence.\n");
		}
	} else {
		ql_log(ql_log_warn, vha, 0x8023, "%s **** FAILED ****.\n",
		       __func__);
	}

	return(status);
}

/*
*  qla2x00_restart_isp
*      restarts the ISP after a reset
*
* Input:
*      ha = adapter block pointer.
*
* Returns:
*      0 = success
*/
static int
qla2x00_restart_isp(scsi_qla_host_t *vha)
{
	int status = 0;
	struct qla_hw_data *ha = vha->hw;
	struct req_que *req = ha->req_q_map[0];
	struct rsp_que *rsp = ha->rsp_q_map[0];

	/* If firmware needs to be loaded */
	if (qla2x00_isp_firmware(vha)) {
		vha->flags.online = 0;
		status = ha->isp_ops->chip_diag(vha);
		if (!status)
			status = qla2x00_setup_chip(vha);
	}

	if (!status && !(status = qla2x00_init_rings(vha))) {
		clear_bit(RESET_MARKER_NEEDED, &vha->dpc_flags);
		ha->flags.chip_reset_done = 1;

		/* Initialize the queues in use */
		qla25xx_init_queues(ha);

		status = qla2x00_fw_ready(vha);
		if (!status) {
			/* Issue a marker after FW becomes ready. */
			qla2x00_marker(vha, req, rsp, 0, 0, MK_SYNC_ALL);
			set_bit(LOOP_RESYNC_NEEDED, &vha->dpc_flags);
		}

		/* if no cable then assume it's good */
		if ((vha->device_flags & DFLG_NO_CABLE))
			status = 0;
	}
	return (status);
}

static int
qla25xx_init_queues(struct qla_hw_data *ha)
{
	struct rsp_que *rsp = NULL;
	struct req_que *req = NULL;
	struct scsi_qla_host *base_vha = pci_get_drvdata(ha->pdev);
	int ret = -1;
	int i;

	for (i = 1; i < ha->max_rsp_queues; i++) {
		rsp = ha->rsp_q_map[i];
		if (rsp && test_bit(i, ha->rsp_qid_map)) {
			rsp->options &= ~BIT_0;
			ret = qla25xx_init_rsp_que(base_vha, rsp);
			if (ret != QLA_SUCCESS)
				ql_dbg(ql_dbg_init, base_vha, 0x00ff,
				    "%s Rsp que: %d init failed.\n",
				    __func__, rsp->id);
			else
				ql_dbg(ql_dbg_init, base_vha, 0x0100,
				    "%s Rsp que: %d inited.\n",
				    __func__, rsp->id);
		}
	}
	for (i = 1; i < ha->max_req_queues; i++) {
		req = ha->req_q_map[i];
		if (req && test_bit(i, ha->req_qid_map)) {
			/* Clear outstanding commands array. */
			req->options &= ~BIT_0;
			ret = qla25xx_init_req_que(base_vha, req);
			if (ret != QLA_SUCCESS)
				ql_dbg(ql_dbg_init, base_vha, 0x0101,
				    "%s Req que: %d init failed.\n",
				    __func__, req->id);
			else
				ql_dbg(ql_dbg_init, base_vha, 0x0102,
				    "%s Req que: %d inited.\n",
				    __func__, req->id);
		}
	}
	return ret;
}

/*
* qla2x00_reset_adapter
*      Reset adapter.
*
* Input:
*      ha = adapter block pointer.
*/
void
qla2x00_reset_adapter(scsi_qla_host_t *vha)
{
	unsigned long flags = 0;
	struct qla_hw_data *ha = vha->hw;
	struct device_reg_2xxx __iomem *reg = &ha->iobase->isp;

	vha->flags.online = 0;
	ha->isp_ops->disable_intrs(ha);

	spin_lock_irqsave(&ha->hardware_lock, flags);
	WRT_REG_WORD(&reg->hccr, HCCR_RESET_RISC);
	RD_REG_WORD(&reg->hccr);			/* PCI Posting. */
	WRT_REG_WORD(&reg->hccr, HCCR_RELEASE_RISC);
	RD_REG_WORD(&reg->hccr);			/* PCI Posting. */
	spin_unlock_irqrestore(&ha->hardware_lock, flags);
}

void
qla24xx_reset_adapter(scsi_qla_host_t *vha)
{
	unsigned long flags = 0;
	struct qla_hw_data *ha = vha->hw;
	struct device_reg_24xx __iomem *reg = &ha->iobase->isp24;

	if (IS_P3P_TYPE(ha))
		return;

	vha->flags.online = 0;
	ha->isp_ops->disable_intrs(ha);

	spin_lock_irqsave(&ha->hardware_lock, flags);
	WRT_REG_DWORD(&reg->hccr, HCCRX_SET_RISC_RESET);
	RD_REG_DWORD(&reg->hccr);
	WRT_REG_DWORD(&reg->hccr, HCCRX_REL_RISC_PAUSE);
	RD_REG_DWORD(&reg->hccr);
	spin_unlock_irqrestore(&ha->hardware_lock, flags);

	if (IS_NOPOLLING_TYPE(ha))
		ha->isp_ops->enable_intrs(ha);
}

/* On sparc systems, obtain port and node WWN from firmware
 * properties.
 */
static void qla24xx_nvram_wwn_from_ofw(scsi_qla_host_t *vha,
	struct nvram_24xx *nv)
{
#ifdef CONFIG_SPARC
	struct qla_hw_data *ha = vha->hw;
	struct pci_dev *pdev = ha->pdev;
	struct device_node *dp = pci_device_to_OF_node(pdev);
	const u8 *val;
	int len;

	val = of_get_property(dp, "port-wwn", &len);
	if (val && len >= WWN_SIZE)
		memcpy(nv->port_name, val, WWN_SIZE);

	val = of_get_property(dp, "node-wwn", &len);
	if (val && len >= WWN_SIZE)
		memcpy(nv->node_name, val, WWN_SIZE);
#endif
}

int
qla24xx_nvram_config(scsi_qla_host_t *vha)
{
	int   rval;
	struct init_cb_24xx *icb;
	struct nvram_24xx *nv;
	uint32_t *dptr;
	uint8_t  *dptr1, *dptr2;
	uint32_t chksum;
	uint16_t cnt;
	struct qla_hw_data *ha = vha->hw;

	rval = QLA_SUCCESS;
	icb = (struct init_cb_24xx *)ha->init_cb;
	nv = ha->nvram;

	/* Determine NVRAM starting address. */
	if (ha->port_no == 0) {
		ha->nvram_base = FA_NVRAM_FUNC0_ADDR;
		ha->vpd_base = FA_NVRAM_VPD0_ADDR;
	} else {
		ha->nvram_base = FA_NVRAM_FUNC1_ADDR;
		ha->vpd_base = FA_NVRAM_VPD1_ADDR;
	}

	ha->nvram_size = sizeof(struct nvram_24xx);
	ha->vpd_size = FA_NVRAM_VPD_SIZE;

	/* Get VPD data into cache */
	ha->vpd = ha->nvram + VPD_OFFSET;
	ha->isp_ops->read_nvram(vha, (uint8_t *)ha->vpd,
	    ha->nvram_base - FA_NVRAM_FUNC0_ADDR, FA_NVRAM_VPD_SIZE * 4);

	/* Get NVRAM data into cache and calculate checksum. */
	dptr = (uint32_t *)nv;
	ha->isp_ops->read_nvram(vha, (uint8_t *)dptr, ha->nvram_base,
	    ha->nvram_size);
	for (cnt = 0, chksum = 0; cnt < ha->nvram_size >> 2; cnt++, dptr++)
		chksum += le32_to_cpu(*dptr);

	ql_dbg(ql_dbg_init + ql_dbg_buffer, vha, 0x006a,
	    "Contents of NVRAM\n");
	ql_dump_buffer(ql_dbg_init + ql_dbg_buffer, vha, 0x010d,
	    (uint8_t *)nv, ha->nvram_size);

	/* Bad NVRAM data, set defaults parameters. */
	if (chksum || nv->id[0] != 'I' || nv->id[1] != 'S' || nv->id[2] != 'P'
	    || nv->id[3] != ' ' ||
	    nv->nvram_version < cpu_to_le16(ICB_VERSION)) {
		/* Reset NVRAM data. */
		ql_log(ql_log_warn, vha, 0x006b,
		    "Inconsistent NVRAM detected: checksum=0x%x id=%c "
		    "version=0x%x.\n", chksum, nv->id[0], nv->nvram_version);
		ql_log(ql_log_warn, vha, 0x006c,
		    "Falling back to functioning (yet invalid -- WWPN) "
		    "defaults.\n");

		/*
		 * Set default initialization control block.
		 */
		memset(nv, 0, ha->nvram_size);
		nv->nvram_version = cpu_to_le16(ICB_VERSION);
		nv->version = cpu_to_le16(ICB_VERSION);
		nv->frame_payload_size = 2048;
		nv->execution_throttle = cpu_to_le16(0xFFFF);
		nv->exchange_count = cpu_to_le16(0);
		nv->hard_address = cpu_to_le16(124);
		nv->port_name[0] = 0x21;
		nv->port_name[1] = 0x00 + ha->port_no + 1;
		nv->port_name[2] = 0x00;
		nv->port_name[3] = 0xe0;
		nv->port_name[4] = 0x8b;
		nv->port_name[5] = 0x1c;
		nv->port_name[6] = 0x55;
		nv->port_name[7] = 0x86;
		nv->node_name[0] = 0x20;
		nv->node_name[1] = 0x00;
		nv->node_name[2] = 0x00;
		nv->node_name[3] = 0xe0;
		nv->node_name[4] = 0x8b;
		nv->node_name[5] = 0x1c;
		nv->node_name[6] = 0x55;
		nv->node_name[7] = 0x86;
		qla24xx_nvram_wwn_from_ofw(vha, nv);
		nv->login_retry_count = cpu_to_le16(8);
		nv->interrupt_delay_timer = cpu_to_le16(0);
		nv->login_timeout = cpu_to_le16(0);
		nv->firmware_options_1 =
		    cpu_to_le32(BIT_14|BIT_13|BIT_2|BIT_1);
		nv->firmware_options_2 = cpu_to_le32(2 << 4);
		nv->firmware_options_2 |= cpu_to_le32(BIT_12);
		nv->firmware_options_3 = cpu_to_le32(2 << 13);
		nv->host_p = cpu_to_le32(BIT_11|BIT_10);
		nv->efi_parameters = cpu_to_le32(0);
		nv->reset_delay = 5;
		nv->max_luns_per_target = cpu_to_le16(128);
		nv->port_down_retry_count = cpu_to_le16(30);
		nv->link_down_timeout = cpu_to_le16(30);

		rval = 1;
	}

	if (qla_tgt_mode_enabled(vha)) {
		/* Don't enable full login after initial LIP */
		nv->firmware_options_1 &= cpu_to_le32(~BIT_13);
		/* Don't enable LIP full login for initiator */
		nv->host_p &= cpu_to_le32(~BIT_10);
	}

	qlt_24xx_config_nvram_stage1(vha, nv);

	/* Reset Initialization control block */
	memset(icb, 0, ha->init_cb_size);

	/* Copy 1st segment. */
	dptr1 = (uint8_t *)icb;
	dptr2 = (uint8_t *)&nv->version;
	cnt = (uint8_t *)&icb->response_q_inpointer - (uint8_t *)&icb->version;
	while (cnt--)
		*dptr1++ = *dptr2++;

	icb->login_retry_count = nv->login_retry_count;
	icb->link_down_on_nos = nv->link_down_on_nos;

	/* Copy 2nd segment. */
	dptr1 = (uint8_t *)&icb->interrupt_delay_timer;
	dptr2 = (uint8_t *)&nv->interrupt_delay_timer;
	cnt = (uint8_t *)&icb->reserved_3 -
	    (uint8_t *)&icb->interrupt_delay_timer;
	while (cnt--)
		*dptr1++ = *dptr2++;

	/*
	 * Setup driver NVRAM options.
	 */
	qla2x00_set_model_info(vha, nv->model_name, sizeof(nv->model_name),
	    "QLA2462");

	qlt_24xx_config_nvram_stage2(vha, icb);

	if (nv->host_p & cpu_to_le32(BIT_15)) {
		/* Use alternate WWN? */
		memcpy(icb->node_name, nv->alternate_node_name, WWN_SIZE);
		memcpy(icb->port_name, nv->alternate_port_name, WWN_SIZE);
	}

	/* Prepare nodename */
	if ((icb->firmware_options_1 & cpu_to_le32(BIT_14)) == 0) {
		/*
		 * Firmware will apply the following mask if the nodename was
		 * not provided.
		 */
		memcpy(icb->node_name, icb->port_name, WWN_SIZE);
		icb->node_name[0] &= 0xF0;
	}

	/* Set host adapter parameters. */
	ha->flags.disable_risc_code_load = 0;
	ha->flags.enable_lip_reset = 0;
	ha->flags.enable_lip_full_login =
	    le32_to_cpu(nv->host_p) & BIT_10 ? 1: 0;
	ha->flags.enable_target_reset =
	    le32_to_cpu(nv->host_p) & BIT_11 ? 1: 0;
	ha->flags.enable_led_scheme = 0;
	ha->flags.disable_serdes = le32_to_cpu(nv->host_p) & BIT_5 ? 1: 0;

	ha->operating_mode = (le32_to_cpu(icb->firmware_options_2) &
	    (BIT_6 | BIT_5 | BIT_4)) >> 4;

	memcpy(ha->fw_seriallink_options24, nv->seriallink_options,
	    sizeof(ha->fw_seriallink_options24));

	/* save HBA serial number */
	ha->serial0 = icb->port_name[5];
	ha->serial1 = icb->port_name[6];
	ha->serial2 = icb->port_name[7];
	memcpy(vha->node_name, icb->node_name, WWN_SIZE);
	memcpy(vha->port_name, icb->port_name, WWN_SIZE);

	icb->execution_throttle = cpu_to_le16(0xFFFF);

	ha->retry_count = le16_to_cpu(nv->login_retry_count);

	/* Set minimum login_timeout to 4 seconds. */
	if (le16_to_cpu(nv->login_timeout) < ql2xlogintimeout)
		nv->login_timeout = cpu_to_le16(ql2xlogintimeout);
	if (le16_to_cpu(nv->login_timeout) < 4)
		nv->login_timeout = cpu_to_le16(4);
	ha->login_timeout = le16_to_cpu(nv->login_timeout);

	/* Set minimum RATOV to 100 tenths of a second. */
	ha->r_a_tov = 100;

	ha->loop_reset_delay = nv->reset_delay;

	/* Link Down Timeout = 0:
	 *
	 * 	When Port Down timer expires we will start returning
	 *	I/O's to OS with "DID_NO_CONNECT".
	 *
	 * Link Down Timeout != 0:
	 *
	 *	 The driver waits for the link to come up after link down
	 *	 before returning I/Os to OS with "DID_NO_CONNECT".
	 */
	if (le16_to_cpu(nv->link_down_timeout) == 0) {
		ha->loop_down_abort_time =
		    (LOOP_DOWN_TIME - LOOP_DOWN_TIMEOUT);
	} else {
		ha->link_down_timeout =	le16_to_cpu(nv->link_down_timeout);
		ha->loop_down_abort_time =
		    (LOOP_DOWN_TIME - ha->link_down_timeout);
	}

	/* Need enough time to try and get the port back. */
	ha->port_down_retry_count = le16_to_cpu(nv->port_down_retry_count);
	if (qlport_down_retry)
		ha->port_down_retry_count = qlport_down_retry;

	/* Set login_retry_count */
	ha->login_retry_count  = le16_to_cpu(nv->login_retry_count);
	if (ha->port_down_retry_count ==
	    le16_to_cpu(nv->port_down_retry_count) &&
	    ha->port_down_retry_count > 3)
		ha->login_retry_count = ha->port_down_retry_count;
	else if (ha->port_down_retry_count > (int)ha->login_retry_count)
		ha->login_retry_count = ha->port_down_retry_count;
	if (ql2xloginretrycount)
		ha->login_retry_count = ql2xloginretrycount;

	/* Enable ZIO. */
	if (!vha->flags.init_done) {
		ha->zio_mode = le32_to_cpu(icb->firmware_options_2) &
		    (BIT_3 | BIT_2 | BIT_1 | BIT_0);
		ha->zio_timer = le16_to_cpu(icb->interrupt_delay_timer) ?
		    le16_to_cpu(icb->interrupt_delay_timer): 2;
	}
	icb->firmware_options_2 &= cpu_to_le32(
	    ~(BIT_3 | BIT_2 | BIT_1 | BIT_0));
	vha->flags.process_response_queue = 0;
	if (ha->zio_mode != QLA_ZIO_DISABLED) {
		ha->zio_mode = QLA_ZIO_MODE_6;

		ql_log(ql_log_info, vha, 0x006f,
		    "ZIO mode %d enabled; timer delay (%d us).\n",
		    ha->zio_mode, ha->zio_timer * 100);

		icb->firmware_options_2 |= cpu_to_le32(
		    (uint32_t)ha->zio_mode);
		icb->interrupt_delay_timer = cpu_to_le16(ha->zio_timer);
		vha->flags.process_response_queue = 1;
	}

	if (rval) {
		ql_log(ql_log_warn, vha, 0x0070,
		    "NVRAM configuration failed.\n");
	}
	return (rval);
}

uint8_t qla27xx_find_valid_image(struct scsi_qla_host *vha)
{
	struct qla27xx_image_status pri_image_status, sec_image_status;
	uint8_t valid_pri_image, valid_sec_image;
	uint32_t *wptr;
	uint32_t cnt, chksum, size;
	struct qla_hw_data *ha = vha->hw;

	valid_pri_image = valid_sec_image = 1;
	ha->active_image = 0;
	size = sizeof(struct qla27xx_image_status) / sizeof(uint32_t);

	if (!ha->flt_region_img_status_pri) {
		valid_pri_image = 0;
		goto check_sec_image;
	}

	qla24xx_read_flash_data(vha, (uint32_t *)(&pri_image_status),
	    ha->flt_region_img_status_pri, size);

	if (pri_image_status.signature != QLA27XX_IMG_STATUS_SIGN) {
		ql_dbg(ql_dbg_init, vha, 0x018b,
		    "Primary image signature (0x%x) not valid\n",
		    pri_image_status.signature);
		valid_pri_image = 0;
		goto check_sec_image;
	}

	wptr = (uint32_t *)(&pri_image_status);
	cnt = size;

	for (chksum = 0; cnt--; wptr++)
		chksum += le32_to_cpu(*wptr);

	if (chksum) {
		ql_dbg(ql_dbg_init, vha, 0x018c,
		    "Checksum validation failed for primary image (0x%x)\n",
		    chksum);
		valid_pri_image = 0;
	}

check_sec_image:
	if (!ha->flt_region_img_status_sec) {
		valid_sec_image = 0;
		goto check_valid_image;
	}

	qla24xx_read_flash_data(vha, (uint32_t *)(&sec_image_status),
	    ha->flt_region_img_status_sec, size);

	if (sec_image_status.signature != QLA27XX_IMG_STATUS_SIGN) {
		ql_dbg(ql_dbg_init, vha, 0x018d,
		    "Secondary image signature(0x%x) not valid\n",
		    sec_image_status.signature);
		valid_sec_image = 0;
		goto check_valid_image;
	}

	wptr = (uint32_t *)(&sec_image_status);
	cnt = size;
	for (chksum = 0; cnt--; wptr++)
		chksum += le32_to_cpu(*wptr);
	if (chksum) {
		ql_dbg(ql_dbg_init, vha, 0x018e,
		    "Checksum validation failed for secondary image (0x%x)\n",
		    chksum);
		valid_sec_image = 0;
	}

check_valid_image:
	if (valid_pri_image && (pri_image_status.image_status_mask & 0x1))
		ha->active_image = QLA27XX_PRIMARY_IMAGE;
	if (valid_sec_image && (sec_image_status.image_status_mask & 0x1)) {
		if (!ha->active_image ||
		    pri_image_status.generation_number <
		    sec_image_status.generation_number)
			ha->active_image = QLA27XX_SECONDARY_IMAGE;
	}

	ql_dbg(ql_dbg_init, vha, 0x018f, "%s image\n",
	    ha->active_image == 0 ? "default bootld and fw" :
	    ha->active_image == 1 ? "primary" :
	    ha->active_image == 2 ? "secondary" :
	    "Invalid");

	return ha->active_image;
}

static int
qla24xx_load_risc_flash(scsi_qla_host_t *vha, uint32_t *srisc_addr,
    uint32_t faddr)
{
	int	rval = QLA_SUCCESS;
	int	segments, fragment;
	uint32_t *dcode, dlen;
	uint32_t risc_addr;
	uint32_t risc_size;
	uint32_t i;
	struct qla_hw_data *ha = vha->hw;
	struct req_que *req = ha->req_q_map[0];

	ql_dbg(ql_dbg_init, vha, 0x008b,
	    "FW: Loading firmware from flash (%x).\n", faddr);

	rval = QLA_SUCCESS;

	segments = FA_RISC_CODE_SEGMENTS;
	dcode = (uint32_t *)req->ring;
	*srisc_addr = 0;

	if (IS_QLA27XX(ha) &&
	    qla27xx_find_valid_image(vha) == QLA27XX_SECONDARY_IMAGE)
		faddr = ha->flt_region_fw_sec;

	/* Validate firmware image by checking version. */
	qla24xx_read_flash_data(vha, dcode, faddr + 4, 4);
	for (i = 0; i < 4; i++)
		dcode[i] = be32_to_cpu(dcode[i]);
	if ((dcode[0] == 0xffffffff && dcode[1] == 0xffffffff &&
	    dcode[2] == 0xffffffff && dcode[3] == 0xffffffff) ||
	    (dcode[0] == 0 && dcode[1] == 0 && dcode[2] == 0 &&
		dcode[3] == 0)) {
		ql_log(ql_log_fatal, vha, 0x008c,
		    "Unable to verify the integrity of flash firmware "
		    "image.\n");
		ql_log(ql_log_fatal, vha, 0x008d,
		    "Firmware data: %08x %08x %08x %08x.\n",
		    dcode[0], dcode[1], dcode[2], dcode[3]);

		return QLA_FUNCTION_FAILED;
	}

	while (segments && rval == QLA_SUCCESS) {
		/* Read segment's load information. */
		qla24xx_read_flash_data(vha, dcode, faddr, 4);

		risc_addr = be32_to_cpu(dcode[2]);
		*srisc_addr = *srisc_addr == 0 ? risc_addr : *srisc_addr;
		risc_size = be32_to_cpu(dcode[3]);

		fragment = 0;
		while (risc_size > 0 && rval == QLA_SUCCESS) {
			dlen = (uint32_t)(ha->fw_transfer_size >> 2);
			if (dlen > risc_size)
				dlen = risc_size;

			ql_dbg(ql_dbg_init, vha, 0x008e,
			    "Loading risc segment@ risc addr %x "
			    "number of dwords 0x%x offset 0x%x.\n",
			    risc_addr, dlen, faddr);

			qla24xx_read_flash_data(vha, dcode, faddr, dlen);
			for (i = 0; i < dlen; i++)
				dcode[i] = swab32(dcode[i]);

			rval = qla2x00_load_ram(vha, req->dma, risc_addr,
			    dlen);
			if (rval) {
				ql_log(ql_log_fatal, vha, 0x008f,
				    "Failed to load segment %d of firmware.\n",
				    fragment);
				return QLA_FUNCTION_FAILED;
			}

			faddr += dlen;
			risc_addr += dlen;
			risc_size -= dlen;
			fragment++;
		}

		/* Next segment. */
		segments--;
	}

	if (!IS_QLA27XX(ha))
		return rval;

	if (ha->fw_dump_template)
		vfree(ha->fw_dump_template);
	ha->fw_dump_template = NULL;
	ha->fw_dump_template_len = 0;

	ql_dbg(ql_dbg_init, vha, 0x0161,
	    "Loading fwdump template from %x\n", faddr);
	qla24xx_read_flash_data(vha, dcode, faddr, 7);
	risc_size = be32_to_cpu(dcode[2]);
	ql_dbg(ql_dbg_init, vha, 0x0162,
	    "-> array size %x dwords\n", risc_size);
	if (risc_size == 0 || risc_size == ~0)
		goto default_template;

	dlen = (risc_size - 8) * sizeof(*dcode);
	ql_dbg(ql_dbg_init, vha, 0x0163,
	    "-> template allocating %x bytes...\n", dlen);
	ha->fw_dump_template = vmalloc(dlen);
	if (!ha->fw_dump_template) {
		ql_log(ql_log_warn, vha, 0x0164,
		    "Failed fwdump template allocate %x bytes.\n", risc_size);
		goto default_template;
	}

	faddr += 7;
	risc_size -= 8;
	dcode = ha->fw_dump_template;
	qla24xx_read_flash_data(vha, dcode, faddr, risc_size);
	for (i = 0; i < risc_size; i++)
		dcode[i] = le32_to_cpu(dcode[i]);

	if (!qla27xx_fwdt_template_valid(dcode)) {
		ql_log(ql_log_warn, vha, 0x0165,
		    "Failed fwdump template validate\n");
		goto default_template;
	}

	dlen = qla27xx_fwdt_template_size(dcode);
	ql_dbg(ql_dbg_init, vha, 0x0166,
	    "-> template size %x bytes\n", dlen);
	if (dlen > risc_size * sizeof(*dcode)) {
		ql_log(ql_log_warn, vha, 0x0167,
		    "Failed fwdump template exceeds array by %x bytes\n",
		    (uint32_t)(dlen - risc_size * sizeof(*dcode)));
		goto default_template;
	}
	ha->fw_dump_template_len = dlen;
	return rval;

default_template:
	ql_log(ql_log_warn, vha, 0x0168, "Using default fwdump template\n");
	if (ha->fw_dump_template)
		vfree(ha->fw_dump_template);
	ha->fw_dump_template = NULL;
	ha->fw_dump_template_len = 0;

	dlen = qla27xx_fwdt_template_default_size();
	ql_dbg(ql_dbg_init, vha, 0x0169,
	    "-> template allocating %x bytes...\n", dlen);
	ha->fw_dump_template = vmalloc(dlen);
	if (!ha->fw_dump_template) {
		ql_log(ql_log_warn, vha, 0x016a,
		    "Failed fwdump template allocate %x bytes.\n", risc_size);
		goto failed_template;
	}

	dcode = ha->fw_dump_template;
	risc_size = dlen / sizeof(*dcode);
	memcpy(dcode, qla27xx_fwdt_template_default(), dlen);
	for (i = 0; i < risc_size; i++)
		dcode[i] = be32_to_cpu(dcode[i]);

	if (!qla27xx_fwdt_template_valid(ha->fw_dump_template)) {
		ql_log(ql_log_warn, vha, 0x016b,
		    "Failed fwdump template validate\n");
		goto failed_template;
	}

	dlen = qla27xx_fwdt_template_size(ha->fw_dump_template);
	ql_dbg(ql_dbg_init, vha, 0x016c,
	    "-> template size %x bytes\n", dlen);
	ha->fw_dump_template_len = dlen;
	return rval;

failed_template:
	ql_log(ql_log_warn, vha, 0x016d, "Failed default fwdump template\n");
	if (ha->fw_dump_template)
		vfree(ha->fw_dump_template);
	ha->fw_dump_template = NULL;
	ha->fw_dump_template_len = 0;
	return rval;
}

#define QLA_FW_URL "http://ldriver.qlogic.com/firmware/"

int
qla2x00_load_risc(scsi_qla_host_t *vha, uint32_t *srisc_addr)
{
	int	rval;
	int	i, fragment;
	uint16_t *wcode, *fwcode;
	uint32_t risc_addr, risc_size, fwclen, wlen, *seg;
	struct fw_blob *blob;
	struct qla_hw_data *ha = vha->hw;
	struct req_que *req = ha->req_q_map[0];

	/* Load firmware blob. */
	blob = qla2x00_request_firmware(vha);
	if (!blob) {
		ql_log(ql_log_info, vha, 0x0083,
		    "Firmware image unavailable.\n");
		ql_log(ql_log_info, vha, 0x0084,
		    "Firmware images can be retrieved from: "QLA_FW_URL ".\n");
		return QLA_FUNCTION_FAILED;
	}

	rval = QLA_SUCCESS;

	wcode = (uint16_t *)req->ring;
	*srisc_addr = 0;
	fwcode = (uint16_t *)blob->fw->data;
	fwclen = 0;

	/* Validate firmware image by checking version. */
	if (blob->fw->size < 8 * sizeof(uint16_t)) {
		ql_log(ql_log_fatal, vha, 0x0085,
		    "Unable to verify integrity of firmware image (%zd).\n",
		    blob->fw->size);
		goto fail_fw_integrity;
	}
	for (i = 0; i < 4; i++)
		wcode[i] = be16_to_cpu(fwcode[i + 4]);
	if ((wcode[0] == 0xffff && wcode[1] == 0xffff && wcode[2] == 0xffff &&
	    wcode[3] == 0xffff) || (wcode[0] == 0 && wcode[1] == 0 &&
		wcode[2] == 0 && wcode[3] == 0)) {
		ql_log(ql_log_fatal, vha, 0x0086,
		    "Unable to verify integrity of firmware image.\n");
		ql_log(ql_log_fatal, vha, 0x0087,
		    "Firmware data: %04x %04x %04x %04x.\n",
		    wcode[0], wcode[1], wcode[2], wcode[3]);
		goto fail_fw_integrity;
	}

	seg = blob->segs;
	while (*seg && rval == QLA_SUCCESS) {
		risc_addr = *seg;
		*srisc_addr = *srisc_addr == 0 ? *seg : *srisc_addr;
		risc_size = be16_to_cpu(fwcode[3]);

		/* Validate firmware image size. */
		fwclen += risc_size * sizeof(uint16_t);
		if (blob->fw->size < fwclen) {
			ql_log(ql_log_fatal, vha, 0x0088,
			    "Unable to verify integrity of firmware image "
			    "(%zd).\n", blob->fw->size);
			goto fail_fw_integrity;
		}

		fragment = 0;
		while (risc_size > 0 && rval == QLA_SUCCESS) {
			wlen = (uint16_t)(ha->fw_transfer_size >> 1);
			if (wlen > risc_size)
				wlen = risc_size;
			ql_dbg(ql_dbg_init, vha, 0x0089,
			    "Loading risc segment@ risc addr %x number of "
			    "words 0x%x.\n", risc_addr, wlen);

			for (i = 0; i < wlen; i++)
				wcode[i] = swab16(fwcode[i]);

			rval = qla2x00_load_ram(vha, req->dma, risc_addr,
			    wlen);
			if (rval) {
				ql_log(ql_log_fatal, vha, 0x008a,
				    "Failed to load segment %d of firmware.\n",
				    fragment);
				break;
			}

			fwcode += wlen;
			risc_addr += wlen;
			risc_size -= wlen;
			fragment++;
		}

		/* Next segment. */
		seg++;
	}
	return rval;

fail_fw_integrity:
	return QLA_FUNCTION_FAILED;
}

static int
qla24xx_load_risc_blob(scsi_qla_host_t *vha, uint32_t *srisc_addr)
{
	int	rval;
	int	segments, fragment;
	uint32_t *dcode, dlen;
	uint32_t risc_addr;
	uint32_t risc_size;
	uint32_t i;
	struct fw_blob *blob;
	const uint32_t *fwcode;
	uint32_t fwclen;
	struct qla_hw_data *ha = vha->hw;
	struct req_que *req = ha->req_q_map[0];

	/* Load firmware blob. */
	blob = qla2x00_request_firmware(vha);
	if (!blob) {
		ql_log(ql_log_warn, vha, 0x0090,
		    "Firmware image unavailable.\n");
		ql_log(ql_log_warn, vha, 0x0091,
		    "Firmware images can be retrieved from: "
		    QLA_FW_URL ".\n");

		return QLA_FUNCTION_FAILED;
	}

	ql_dbg(ql_dbg_init, vha, 0x0092,
	    "FW: Loading via request-firmware.\n");

	rval = QLA_SUCCESS;

	segments = FA_RISC_CODE_SEGMENTS;
	dcode = (uint32_t *)req->ring;
	*srisc_addr = 0;
	fwcode = (uint32_t *)blob->fw->data;
	fwclen = 0;

	/* Validate firmware image by checking version. */
	if (blob->fw->size < 8 * sizeof(uint32_t)) {
		ql_log(ql_log_fatal, vha, 0x0093,
		    "Unable to verify integrity of firmware image (%zd).\n",
		    blob->fw->size);
		return QLA_FUNCTION_FAILED;
	}
	for (i = 0; i < 4; i++)
		dcode[i] = be32_to_cpu(fwcode[i + 4]);
	if ((dcode[0] == 0xffffffff && dcode[1] == 0xffffffff &&
	    dcode[2] == 0xffffffff && dcode[3] == 0xffffffff) ||
	    (dcode[0] == 0 && dcode[1] == 0 && dcode[2] == 0 &&
		dcode[3] == 0)) {
		ql_log(ql_log_fatal, vha, 0x0094,
		    "Unable to verify integrity of firmware image (%zd).\n",
		    blob->fw->size);
		ql_log(ql_log_fatal, vha, 0x0095,
		    "Firmware data: %08x %08x %08x %08x.\n",
		    dcode[0], dcode[1], dcode[2], dcode[3]);
		return QLA_FUNCTION_FAILED;
	}

	while (segments && rval == QLA_SUCCESS) {
		risc_addr = be32_to_cpu(fwcode[2]);
		*srisc_addr = *srisc_addr == 0 ? risc_addr : *srisc_addr;
		risc_size = be32_to_cpu(fwcode[3]);

		/* Validate firmware image size. */
		fwclen += risc_size * sizeof(uint32_t);
		if (blob->fw->size < fwclen) {
			ql_log(ql_log_fatal, vha, 0x0096,
			    "Unable to verify integrity of firmware image "
			    "(%zd).\n", blob->fw->size);
			return QLA_FUNCTION_FAILED;
		}

		fragment = 0;
		while (risc_size > 0 && rval == QLA_SUCCESS) {
			dlen = (uint32_t)(ha->fw_transfer_size >> 2);
			if (dlen > risc_size)
				dlen = risc_size;

			ql_dbg(ql_dbg_init, vha, 0x0097,
			    "Loading risc segment@ risc addr %x "
			    "number of dwords 0x%x.\n", risc_addr, dlen);

			for (i = 0; i < dlen; i++)
				dcode[i] = swab32(fwcode[i]);

			rval = qla2x00_load_ram(vha, req->dma, risc_addr,
			    dlen);
			if (rval) {
				ql_log(ql_log_fatal, vha, 0x0098,
				    "Failed to load segment %d of firmware.\n",
				    fragment);
				return QLA_FUNCTION_FAILED;
			}

			fwcode += dlen;
			risc_addr += dlen;
			risc_size -= dlen;
			fragment++;
		}

		/* Next segment. */
		segments--;
	}

	if (!IS_QLA27XX(ha))
		return rval;

	if (ha->fw_dump_template)
		vfree(ha->fw_dump_template);
	ha->fw_dump_template = NULL;
	ha->fw_dump_template_len = 0;

	ql_dbg(ql_dbg_init, vha, 0x171,
	    "Loading fwdump template from %x\n",
	    (uint32_t)((void *)fwcode - (void *)blob->fw->data));
	risc_size = be32_to_cpu(fwcode[2]);
	ql_dbg(ql_dbg_init, vha, 0x172,
	    "-> array size %x dwords\n", risc_size);
	if (risc_size == 0 || risc_size == ~0)
		goto default_template;

	dlen = (risc_size - 8) * sizeof(*fwcode);
	ql_dbg(ql_dbg_init, vha, 0x0173,
	    "-> template allocating %x bytes...\n", dlen);
	ha->fw_dump_template = vmalloc(dlen);
	if (!ha->fw_dump_template) {
		ql_log(ql_log_warn, vha, 0x0174,
		    "Failed fwdump template allocate %x bytes.\n", risc_size);
		goto default_template;
	}

	fwcode += 7;
	risc_size -= 8;
	dcode = ha->fw_dump_template;
	for (i = 0; i < risc_size; i++)
		dcode[i] = le32_to_cpu(fwcode[i]);

	if (!qla27xx_fwdt_template_valid(dcode)) {
		ql_log(ql_log_warn, vha, 0x0175,
		    "Failed fwdump template validate\n");
		goto default_template;
	}

	dlen = qla27xx_fwdt_template_size(dcode);
	ql_dbg(ql_dbg_init, vha, 0x0176,
	    "-> template size %x bytes\n", dlen);
	if (dlen > risc_size * sizeof(*fwcode)) {
		ql_log(ql_log_warn, vha, 0x0177,
		    "Failed fwdump template exceeds array by %x bytes\n",
		    (uint32_t)(dlen - risc_size * sizeof(*fwcode)));
		goto default_template;
	}
	ha->fw_dump_template_len = dlen;
	return rval;

default_template:
	ql_log(ql_log_warn, vha, 0x0178, "Using default fwdump template\n");
	if (ha->fw_dump_template)
		vfree(ha->fw_dump_template);
	ha->fw_dump_template = NULL;
	ha->fw_dump_template_len = 0;

	dlen = qla27xx_fwdt_template_default_size();
	ql_dbg(ql_dbg_init, vha, 0x0179,
	    "-> template allocating %x bytes...\n", dlen);
	ha->fw_dump_template = vmalloc(dlen);
	if (!ha->fw_dump_template) {
		ql_log(ql_log_warn, vha, 0x017a,
		    "Failed fwdump template allocate %x bytes.\n", risc_size);
		goto failed_template;
	}

	dcode = ha->fw_dump_template;
	risc_size = dlen / sizeof(*fwcode);
	fwcode = qla27xx_fwdt_template_default();
	for (i = 0; i < risc_size; i++)
		dcode[i] = be32_to_cpu(fwcode[i]);

	if (!qla27xx_fwdt_template_valid(ha->fw_dump_template)) {
		ql_log(ql_log_warn, vha, 0x017b,
		    "Failed fwdump template validate\n");
		goto failed_template;
	}

	dlen = qla27xx_fwdt_template_size(ha->fw_dump_template);
	ql_dbg(ql_dbg_init, vha, 0x017c,
	    "-> template size %x bytes\n", dlen);
	ha->fw_dump_template_len = dlen;
	return rval;

failed_template:
	ql_log(ql_log_warn, vha, 0x017d, "Failed default fwdump template\n");
	if (ha->fw_dump_template)
		vfree(ha->fw_dump_template);
	ha->fw_dump_template = NULL;
	ha->fw_dump_template_len = 0;
	return rval;
}

int
qla24xx_load_risc(scsi_qla_host_t *vha, uint32_t *srisc_addr)
{
	int rval;

	if (ql2xfwloadbin == 1)
		return qla81xx_load_risc(vha, srisc_addr);

	/*
	 * FW Load priority:
	 * 1) Firmware via request-firmware interface (.bin file).
	 * 2) Firmware residing in flash.
	 */
	rval = qla24xx_load_risc_blob(vha, srisc_addr);
	if (rval == QLA_SUCCESS)
		return rval;

	return qla24xx_load_risc_flash(vha, srisc_addr,
	    vha->hw->flt_region_fw);
}

int
qla81xx_load_risc(scsi_qla_host_t *vha, uint32_t *srisc_addr)
{
	int rval;
	struct qla_hw_data *ha = vha->hw;

	if (ql2xfwloadbin == 2)
		goto try_blob_fw;

	/*
	 * FW Load priority:
	 * 1) Firmware residing in flash.
	 * 2) Firmware via request-firmware interface (.bin file).
	 * 3) Golden-Firmware residing in flash -- limited operation.
	 */
	rval = qla24xx_load_risc_flash(vha, srisc_addr, ha->flt_region_fw);
	if (rval == QLA_SUCCESS)
		return rval;

try_blob_fw:
	rval = qla24xx_load_risc_blob(vha, srisc_addr);
	if (rval == QLA_SUCCESS || !ha->flt_region_gold_fw)
		return rval;

	ql_log(ql_log_info, vha, 0x0099,
	    "Attempting to fallback to golden firmware.\n");
	rval = qla24xx_load_risc_flash(vha, srisc_addr, ha->flt_region_gold_fw);
	if (rval != QLA_SUCCESS)
		return rval;

	ql_log(ql_log_info, vha, 0x009a, "Update operational firmware.\n");
	ha->flags.running_gold_fw = 1;
	return rval;
}

void
qla2x00_try_to_stop_firmware(scsi_qla_host_t *vha)
{
	int ret, retries;
	struct qla_hw_data *ha = vha->hw;

	if (ha->flags.pci_channel_io_perm_failure)
		return;
	if (!IS_FWI2_CAPABLE(ha))
		return;
	if (!ha->fw_major_version)
		return;
	if (!ha->flags.fw_started)
		return;

	ret = qla2x00_stop_firmware(vha);
	for (retries = 5; ret != QLA_SUCCESS && ret != QLA_FUNCTION_TIMEOUT &&
	    ret != QLA_INVALID_COMMAND && retries ; retries--) {
		ha->isp_ops->reset_chip(vha);
		if (ha->isp_ops->chip_diag(vha) != QLA_SUCCESS)
			continue;
		if (qla2x00_setup_chip(vha) != QLA_SUCCESS)
			continue;
		ql_log(ql_log_info, vha, 0x8015,
		    "Attempting retry of stop-firmware command.\n");
		ret = qla2x00_stop_firmware(vha);
	}

	ha->flags.fw_started = 0;
	ha->flags.fw_init_done = 0;
}

int
qla24xx_configure_vhba(scsi_qla_host_t *vha)
{
	int rval = QLA_SUCCESS;
	int rval2;
	uint16_t mb[MAILBOX_REGISTER_COUNT];
	struct qla_hw_data *ha = vha->hw;
	struct scsi_qla_host *base_vha = pci_get_drvdata(ha->pdev);
	struct req_que *req;
	struct rsp_que *rsp;

	if (!vha->vp_idx)
		return -EINVAL;

	rval = qla2x00_fw_ready(base_vha);
	if (vha->qpair)
		req = vha->qpair->req;
	else
		req = ha->req_q_map[0];
	rsp = req->rsp;

	if (rval == QLA_SUCCESS) {
		clear_bit(RESET_MARKER_NEEDED, &vha->dpc_flags);
		qla2x00_marker(vha, req, rsp, 0, 0, MK_SYNC_ALL);
	}

	vha->flags.management_server_logged_in = 0;

	/* Login to SNS first */
	rval2 = ha->isp_ops->fabric_login(vha, NPH_SNS, 0xff, 0xff, 0xfc, mb,
	    BIT_1);
	if (rval2 != QLA_SUCCESS || mb[0] != MBS_COMMAND_COMPLETE) {
		if (rval2 == QLA_MEMORY_ALLOC_FAILED)
			ql_dbg(ql_dbg_init, vha, 0x0120,
			    "Failed SNS login: loop_id=%x, rval2=%d\n",
			    NPH_SNS, rval2);
		else
			ql_dbg(ql_dbg_init, vha, 0x0103,
			    "Failed SNS login: loop_id=%x mb[0]=%x mb[1]=%x "
			    "mb[2]=%x mb[6]=%x mb[7]=%x.\n",
			    NPH_SNS, mb[0], mb[1], mb[2], mb[6], mb[7]);
		return (QLA_FUNCTION_FAILED);
	}

	atomic_set(&vha->loop_down_timer, 0);
	atomic_set(&vha->loop_state, LOOP_UP);
	set_bit(LOOP_RESYNC_NEEDED, &vha->dpc_flags);
	set_bit(LOCAL_LOOP_UPDATE, &vha->dpc_flags);
	rval = qla2x00_loop_resync(base_vha);

	return rval;
}

/* 84XX Support **************************************************************/

static LIST_HEAD(qla_cs84xx_list);
static DEFINE_MUTEX(qla_cs84xx_mutex);

static struct qla_chip_state_84xx *
qla84xx_get_chip(struct scsi_qla_host *vha)
{
	struct qla_chip_state_84xx *cs84xx;
	struct qla_hw_data *ha = vha->hw;

	mutex_lock(&qla_cs84xx_mutex);

	/* Find any shared 84xx chip. */
	list_for_each_entry(cs84xx, &qla_cs84xx_list, list) {
		if (cs84xx->bus == ha->pdev->bus) {
			kref_get(&cs84xx->kref);
			goto done;
		}
	}

	cs84xx = kzalloc(sizeof(*cs84xx), GFP_KERNEL);
	if (!cs84xx)
		goto done;

	kref_init(&cs84xx->kref);
	spin_lock_init(&cs84xx->access_lock);
	mutex_init(&cs84xx->fw_update_mutex);
	cs84xx->bus = ha->pdev->bus;

	list_add_tail(&cs84xx->list, &qla_cs84xx_list);
done:
	mutex_unlock(&qla_cs84xx_mutex);
	return cs84xx;
}

static void
__qla84xx_chip_release(struct kref *kref)
{
	struct qla_chip_state_84xx *cs84xx =
	    container_of(kref, struct qla_chip_state_84xx, kref);

	mutex_lock(&qla_cs84xx_mutex);
	list_del(&cs84xx->list);
	mutex_unlock(&qla_cs84xx_mutex);
	kfree(cs84xx);
}

void
qla84xx_put_chip(struct scsi_qla_host *vha)
{
	struct qla_hw_data *ha = vha->hw;
	if (ha->cs84xx)
		kref_put(&ha->cs84xx->kref, __qla84xx_chip_release);
}

static int
qla84xx_init_chip(scsi_qla_host_t *vha)
{
	int rval;
	uint16_t status[2];
	struct qla_hw_data *ha = vha->hw;

	mutex_lock(&ha->cs84xx->fw_update_mutex);

	rval = qla84xx_verify_chip(vha, status);

	mutex_unlock(&ha->cs84xx->fw_update_mutex);

	return rval != QLA_SUCCESS || status[0] ? QLA_FUNCTION_FAILED:
	    QLA_SUCCESS;
}

/* 81XX Support **************************************************************/

int
qla81xx_nvram_config(scsi_qla_host_t *vha)
{
	int   rval;
	struct init_cb_81xx *icb;
	struct nvram_81xx *nv;
	uint32_t *dptr;
	uint8_t  *dptr1, *dptr2;
	uint32_t chksum;
	uint16_t cnt;
	struct qla_hw_data *ha = vha->hw;

	rval = QLA_SUCCESS;
	icb = (struct init_cb_81xx *)ha->init_cb;
	nv = ha->nvram;

	/* Determine NVRAM starting address. */
	ha->nvram_size = sizeof(struct nvram_81xx);
	ha->vpd_size = FA_NVRAM_VPD_SIZE;
	if (IS_P3P_TYPE(ha) || IS_QLA8031(ha))
		ha->vpd_size = FA_VPD_SIZE_82XX;

	/* Get VPD data into cache */
	ha->vpd = ha->nvram + VPD_OFFSET;
	ha->isp_ops->read_optrom(vha, ha->vpd, ha->flt_region_vpd << 2,
	    ha->vpd_size);

	/* Get NVRAM data into cache and calculate checksum. */
	ha->isp_ops->read_optrom(vha, ha->nvram, ha->flt_region_nvram << 2,
	    ha->nvram_size);
	dptr = (uint32_t *)nv;
	for (cnt = 0, chksum = 0; cnt < ha->nvram_size >> 2; cnt++, dptr++)
		chksum += le32_to_cpu(*dptr);

	ql_dbg(ql_dbg_init + ql_dbg_buffer, vha, 0x0111,
	    "Contents of NVRAM:\n");
	ql_dump_buffer(ql_dbg_init + ql_dbg_buffer, vha, 0x0112,
	    (uint8_t *)nv, ha->nvram_size);

	/* Bad NVRAM data, set defaults parameters. */
	if (chksum || nv->id[0] != 'I' || nv->id[1] != 'S' || nv->id[2] != 'P'
	    || nv->id[3] != ' ' ||
	    nv->nvram_version < cpu_to_le16(ICB_VERSION)) {
		/* Reset NVRAM data. */
		ql_log(ql_log_info, vha, 0x0073,
		    "Inconsistent NVRAM detected: checksum=0x%x id=%c "
		    "version=0x%x.\n", chksum, nv->id[0],
		    le16_to_cpu(nv->nvram_version));
		ql_log(ql_log_info, vha, 0x0074,
		    "Falling back to functioning (yet invalid -- WWPN) "
		    "defaults.\n");

		/*
		 * Set default initialization control block.
		 */
		memset(nv, 0, ha->nvram_size);
		nv->nvram_version = cpu_to_le16(ICB_VERSION);
		nv->version = cpu_to_le16(ICB_VERSION);
		nv->frame_payload_size = 2048;
		nv->execution_throttle = cpu_to_le16(0xFFFF);
		nv->exchange_count = cpu_to_le16(0);
		nv->port_name[0] = 0x21;
		nv->port_name[1] = 0x00 + ha->port_no + 1;
		nv->port_name[2] = 0x00;
		nv->port_name[3] = 0xe0;
		nv->port_name[4] = 0x8b;
		nv->port_name[5] = 0x1c;
		nv->port_name[6] = 0x55;
		nv->port_name[7] = 0x86;
		nv->node_name[0] = 0x20;
		nv->node_name[1] = 0x00;
		nv->node_name[2] = 0x00;
		nv->node_name[3] = 0xe0;
		nv->node_name[4] = 0x8b;
		nv->node_name[5] = 0x1c;
		nv->node_name[6] = 0x55;
		nv->node_name[7] = 0x86;
		nv->login_retry_count = cpu_to_le16(8);
		nv->interrupt_delay_timer = cpu_to_le16(0);
		nv->login_timeout = cpu_to_le16(0);
		nv->firmware_options_1 =
		    cpu_to_le32(BIT_14|BIT_13|BIT_2|BIT_1);
		nv->firmware_options_2 = cpu_to_le32(2 << 4);
		nv->firmware_options_2 |= cpu_to_le32(BIT_12);
		nv->firmware_options_3 = cpu_to_le32(2 << 13);
		nv->host_p = cpu_to_le32(BIT_11|BIT_10);
		nv->efi_parameters = cpu_to_le32(0);
		nv->reset_delay = 5;
		nv->max_luns_per_target = cpu_to_le16(128);
		nv->port_down_retry_count = cpu_to_le16(30);
		nv->link_down_timeout = cpu_to_le16(180);
		nv->enode_mac[0] = 0x00;
		nv->enode_mac[1] = 0xC0;
		nv->enode_mac[2] = 0xDD;
		nv->enode_mac[3] = 0x04;
		nv->enode_mac[4] = 0x05;
		nv->enode_mac[5] = 0x06 + ha->port_no + 1;

		rval = 1;
	}

	if (IS_T10_PI_CAPABLE(ha))
		nv->frame_payload_size &= ~7;

	qlt_81xx_config_nvram_stage1(vha, nv);

	/* Reset Initialization control block */
	memset(icb, 0, ha->init_cb_size);

	/* Copy 1st segment. */
	dptr1 = (uint8_t *)icb;
	dptr2 = (uint8_t *)&nv->version;
	cnt = (uint8_t *)&icb->response_q_inpointer - (uint8_t *)&icb->version;
	while (cnt--)
		*dptr1++ = *dptr2++;

	icb->login_retry_count = nv->login_retry_count;

	/* Copy 2nd segment. */
	dptr1 = (uint8_t *)&icb->interrupt_delay_timer;
	dptr2 = (uint8_t *)&nv->interrupt_delay_timer;
	cnt = (uint8_t *)&icb->reserved_5 -
	    (uint8_t *)&icb->interrupt_delay_timer;
	while (cnt--)
		*dptr1++ = *dptr2++;

	memcpy(icb->enode_mac, nv->enode_mac, sizeof(icb->enode_mac));
	/* Some boards (with valid NVRAMs) still have NULL enode_mac!! */
	if (!memcmp(icb->enode_mac, "\0\0\0\0\0\0", sizeof(icb->enode_mac))) {
		icb->enode_mac[0] = 0x00;
		icb->enode_mac[1] = 0xC0;
		icb->enode_mac[2] = 0xDD;
		icb->enode_mac[3] = 0x04;
		icb->enode_mac[4] = 0x05;
		icb->enode_mac[5] = 0x06 + ha->port_no + 1;
	}

	/* Use extended-initialization control block. */
	memcpy(ha->ex_init_cb, &nv->ex_version, sizeof(*ha->ex_init_cb));

	/*
	 * Setup driver NVRAM options.
	 */
	qla2x00_set_model_info(vha, nv->model_name, sizeof(nv->model_name),
	    "QLE8XXX");

	qlt_81xx_config_nvram_stage2(vha, icb);

	/* Use alternate WWN? */
	if (nv->host_p & cpu_to_le32(BIT_15)) {
		memcpy(icb->node_name, nv->alternate_node_name, WWN_SIZE);
		memcpy(icb->port_name, nv->alternate_port_name, WWN_SIZE);
	}

	/* Prepare nodename */
	if ((icb->firmware_options_1 & cpu_to_le32(BIT_14)) == 0) {
		/*
		 * Firmware will apply the following mask if the nodename was
		 * not provided.
		 */
		memcpy(icb->node_name, icb->port_name, WWN_SIZE);
		icb->node_name[0] &= 0xF0;
	}

	/* Set host adapter parameters. */
	ha->flags.disable_risc_code_load = 0;
	ha->flags.enable_lip_reset = 0;
	ha->flags.enable_lip_full_login =
	    le32_to_cpu(nv->host_p) & BIT_10 ? 1: 0;
	ha->flags.enable_target_reset =
	    le32_to_cpu(nv->host_p) & BIT_11 ? 1: 0;
	ha->flags.enable_led_scheme = 0;
	ha->flags.disable_serdes = le32_to_cpu(nv->host_p) & BIT_5 ? 1: 0;

	ha->operating_mode = (le32_to_cpu(icb->firmware_options_2) &
	    (BIT_6 | BIT_5 | BIT_4)) >> 4;

	/* save HBA serial number */
	ha->serial0 = icb->port_name[5];
	ha->serial1 = icb->port_name[6];
	ha->serial2 = icb->port_name[7];
	memcpy(vha->node_name, icb->node_name, WWN_SIZE);
	memcpy(vha->port_name, icb->port_name, WWN_SIZE);

	icb->execution_throttle = cpu_to_le16(0xFFFF);

	ha->retry_count = le16_to_cpu(nv->login_retry_count);

	/* Set minimum login_timeout to 4 seconds. */
	if (le16_to_cpu(nv->login_timeout) < ql2xlogintimeout)
		nv->login_timeout = cpu_to_le16(ql2xlogintimeout);
	if (le16_to_cpu(nv->login_timeout) < 4)
		nv->login_timeout = cpu_to_le16(4);
	ha->login_timeout = le16_to_cpu(nv->login_timeout);

	/* Set minimum RATOV to 100 tenths of a second. */
	ha->r_a_tov = 100;

	ha->loop_reset_delay = nv->reset_delay;

	/* Link Down Timeout = 0:
	 *
	 *	When Port Down timer expires we will start returning
	 *	I/O's to OS with "DID_NO_CONNECT".
	 *
	 * Link Down Timeout != 0:
	 *
	 *	 The driver waits for the link to come up after link down
	 *	 before returning I/Os to OS with "DID_NO_CONNECT".
	 */
	if (le16_to_cpu(nv->link_down_timeout) == 0) {
		ha->loop_down_abort_time =
		    (LOOP_DOWN_TIME - LOOP_DOWN_TIMEOUT);
	} else {
		ha->link_down_timeout =	le16_to_cpu(nv->link_down_timeout);
		ha->loop_down_abort_time =
		    (LOOP_DOWN_TIME - ha->link_down_timeout);
	}

	/* Need enough time to try and get the port back. */
	ha->port_down_retry_count = le16_to_cpu(nv->port_down_retry_count);
	if (qlport_down_retry)
		ha->port_down_retry_count = qlport_down_retry;

	/* Set login_retry_count */
	ha->login_retry_count  = le16_to_cpu(nv->login_retry_count);
	if (ha->port_down_retry_count ==
	    le16_to_cpu(nv->port_down_retry_count) &&
	    ha->port_down_retry_count > 3)
		ha->login_retry_count = ha->port_down_retry_count;
	else if (ha->port_down_retry_count > (int)ha->login_retry_count)
		ha->login_retry_count = ha->port_down_retry_count;
	if (ql2xloginretrycount)
		ha->login_retry_count = ql2xloginretrycount;

	/* if not running MSI-X we need handshaking on interrupts */
	if (!vha->hw->flags.msix_enabled && (IS_QLA83XX(ha) || IS_QLA27XX(ha)))
		icb->firmware_options_2 |= cpu_to_le32(BIT_22);

	/* Enable ZIO. */
	if (!vha->flags.init_done) {
		ha->zio_mode = le32_to_cpu(icb->firmware_options_2) &
		    (BIT_3 | BIT_2 | BIT_1 | BIT_0);
		ha->zio_timer = le16_to_cpu(icb->interrupt_delay_timer) ?
		    le16_to_cpu(icb->interrupt_delay_timer): 2;
	}
	icb->firmware_options_2 &= cpu_to_le32(
	    ~(BIT_3 | BIT_2 | BIT_1 | BIT_0));
	vha->flags.process_response_queue = 0;
	if (ha->zio_mode != QLA_ZIO_DISABLED) {
		ha->zio_mode = QLA_ZIO_MODE_6;

		ql_log(ql_log_info, vha, 0x0075,
		    "ZIO mode %d enabled; timer delay (%d us).\n",
		    ha->zio_mode,
		    ha->zio_timer * 100);

		icb->firmware_options_2 |= cpu_to_le32(
		    (uint32_t)ha->zio_mode);
		icb->interrupt_delay_timer = cpu_to_le16(ha->zio_timer);
		vha->flags.process_response_queue = 1;
	}

	 /* enable RIDA Format2 */
	if (qla_tgt_mode_enabled(vha) || qla_dual_mode_enabled(vha))
		icb->firmware_options_3 |= BIT_0;

	if (rval) {
		ql_log(ql_log_warn, vha, 0x0076,
		    "NVRAM configuration failed.\n");
	}
	return (rval);
}

int
qla82xx_restart_isp(scsi_qla_host_t *vha)
{
	int status, rval;
	struct qla_hw_data *ha = vha->hw;
	struct req_que *req = ha->req_q_map[0];
	struct rsp_que *rsp = ha->rsp_q_map[0];
	struct scsi_qla_host *vp;
	unsigned long flags;

	status = qla2x00_init_rings(vha);
	if (!status) {
		clear_bit(RESET_MARKER_NEEDED, &vha->dpc_flags);
		ha->flags.chip_reset_done = 1;

		status = qla2x00_fw_ready(vha);
		if (!status) {
			/* Issue a marker after FW becomes ready. */
			qla2x00_marker(vha, req, rsp, 0, 0, MK_SYNC_ALL);
			vha->flags.online = 1;
			set_bit(LOOP_RESYNC_NEEDED, &vha->dpc_flags);
		}

		/* if no cable then assume it's good */
		if ((vha->device_flags & DFLG_NO_CABLE))
			status = 0;
	}

	if (!status) {
		clear_bit(RESET_MARKER_NEEDED, &vha->dpc_flags);

		if (!atomic_read(&vha->loop_down_timer)) {
			/*
			 * Issue marker command only when we are going
			 * to start the I/O .
			 */
			vha->marker_needed = 1;
		}

		ha->isp_ops->enable_intrs(ha);

		ha->isp_abort_cnt = 0;
		clear_bit(ISP_ABORT_RETRY, &vha->dpc_flags);

		/* Update the firmware version */
		status = qla82xx_check_md_needed(vha);

		if (ha->fce) {
			ha->flags.fce_enabled = 1;
			memset(ha->fce, 0,
			    fce_calc_size(ha->fce_bufs));
			rval = qla2x00_enable_fce_trace(vha,
			    ha->fce_dma, ha->fce_bufs, ha->fce_mb,
			    &ha->fce_bufs);
			if (rval) {
				ql_log(ql_log_warn, vha, 0x8001,
				    "Unable to reinitialize FCE (%d).\n",
				    rval);
				ha->flags.fce_enabled = 0;
			}
		}

		if (ha->eft) {
			memset(ha->eft, 0, EFT_SIZE);
			rval = qla2x00_enable_eft_trace(vha,
			    ha->eft_dma, EFT_NUM_BUFFERS);
			if (rval) {
				ql_log(ql_log_warn, vha, 0x8010,
				    "Unable to reinitialize EFT (%d).\n",
				    rval);
			}
		}
	}

	if (!status) {
		ql_dbg(ql_dbg_taskm, vha, 0x8011,
		    "qla82xx_restart_isp succeeded.\n");

		spin_lock_irqsave(&ha->vport_slock, flags);
		list_for_each_entry(vp, &ha->vp_list, list) {
			if (vp->vp_idx) {
				atomic_inc(&vp->vref_count);
				spin_unlock_irqrestore(&ha->vport_slock, flags);

				qla2x00_vp_abort_isp(vp);

				spin_lock_irqsave(&ha->vport_slock, flags);
				atomic_dec(&vp->vref_count);
			}
		}
		spin_unlock_irqrestore(&ha->vport_slock, flags);

	} else {
		ql_log(ql_log_warn, vha, 0x8016,
		    "qla82xx_restart_isp **** FAILED ****.\n");
	}

	return status;
}

void
qla81xx_update_fw_options(scsi_qla_host_t *vha)
{
	struct qla_hw_data *ha = vha->hw;

	/*  Hold status IOCBs until ABTS response received. */
	if (ql2xfwholdabts)
		ha->fw_options[3] |= BIT_12;

	/* Set Retry FLOGI in case of P2P connection */
	if (ha->operating_mode == P2P) {
		ha->fw_options[2] |= BIT_3;
		ql_dbg(ql_dbg_disc, vha, 0x2103,
		    "(%s): Setting FLOGI retry BIT in fw_options[2]: 0x%x\n",
			__func__, ha->fw_options[2]);
	}

	/* Move PUREX, ABTS RX & RIDA to ATIOQ */
	if (ql2xmvasynctoatio) {
		if (qla_tgt_mode_enabled(vha) ||
		    qla_dual_mode_enabled(vha))
			ha->fw_options[2] |= BIT_11;
		else
			ha->fw_options[2] &= ~BIT_11;
	}

	if (ql2xetsenable) {
		/* Enable ETS Burst. */
		memset(ha->fw_options, 0, sizeof(ha->fw_options));
		ha->fw_options[2] |= BIT_9;
	}

	ql_dbg(ql_dbg_init, vha, 0xffff,
		"%s, add FW options 1-3 = 0x%04x 0x%04x 0x%04x mode %x\n",
		__func__, ha->fw_options[1], ha->fw_options[2],
		ha->fw_options[3], vha->host->active_mode);

	qla2x00_set_fw_options(vha, ha->fw_options);
}

/*
 * qla24xx_get_fcp_prio
 *	Gets the fcp cmd priority value for the logged in port.
 *	Looks for a match of the port descriptors within
 *	each of the fcp prio config entries. If a match is found,
 *	the tag (priority) value is returned.
 *
 * Input:
 *	vha = scsi host structure pointer.
 *	fcport = port structure pointer.
 *
 * Return:
 *	non-zero (if found)
 *	-1 (if not found)
 *
 * Context:
 * 	Kernel context
 */
static int
qla24xx_get_fcp_prio(scsi_qla_host_t *vha, fc_port_t *fcport)
{
	int i, entries;
	uint8_t pid_match, wwn_match;
	int priority;
	uint32_t pid1, pid2;
	uint64_t wwn1, wwn2;
	struct qla_fcp_prio_entry *pri_entry;
	struct qla_hw_data *ha = vha->hw;

	if (!ha->fcp_prio_cfg || !ha->flags.fcp_prio_enabled)
		return -1;

	priority = -1;
	entries = ha->fcp_prio_cfg->num_entries;
	pri_entry = &ha->fcp_prio_cfg->entry[0];

	for (i = 0; i < entries; i++) {
		pid_match = wwn_match = 0;

		if (!(pri_entry->flags & FCP_PRIO_ENTRY_VALID)) {
			pri_entry++;
			continue;
		}

		/* check source pid for a match */
		if (pri_entry->flags & FCP_PRIO_ENTRY_SPID_VALID) {
			pid1 = pri_entry->src_pid & INVALID_PORT_ID;
			pid2 = vha->d_id.b24 & INVALID_PORT_ID;
			if (pid1 == INVALID_PORT_ID)
				pid_match++;
			else if (pid1 == pid2)
				pid_match++;
		}

		/* check destination pid for a match */
		if (pri_entry->flags & FCP_PRIO_ENTRY_DPID_VALID) {
			pid1 = pri_entry->dst_pid & INVALID_PORT_ID;
			pid2 = fcport->d_id.b24 & INVALID_PORT_ID;
			if (pid1 == INVALID_PORT_ID)
				pid_match++;
			else if (pid1 == pid2)
				pid_match++;
		}

		/* check source WWN for a match */
		if (pri_entry->flags & FCP_PRIO_ENTRY_SWWN_VALID) {
			wwn1 = wwn_to_u64(vha->port_name);
			wwn2 = wwn_to_u64(pri_entry->src_wwpn);
			if (wwn2 == (uint64_t)-1)
				wwn_match++;
			else if (wwn1 == wwn2)
				wwn_match++;
		}

		/* check destination WWN for a match */
		if (pri_entry->flags & FCP_PRIO_ENTRY_DWWN_VALID) {
			wwn1 = wwn_to_u64(fcport->port_name);
			wwn2 = wwn_to_u64(pri_entry->dst_wwpn);
			if (wwn2 == (uint64_t)-1)
				wwn_match++;
			else if (wwn1 == wwn2)
				wwn_match++;
		}

		if (pid_match == 2 || wwn_match == 2) {
			/* Found a matching entry */
			if (pri_entry->flags & FCP_PRIO_ENTRY_TAG_VALID)
				priority = pri_entry->tag;
			break;
		}

		pri_entry++;
	}

	return priority;
}

/*
 * qla24xx_update_fcport_fcp_prio
 *	Activates fcp priority for the logged in fc port
 *
 * Input:
 *	vha = scsi host structure pointer.
 *	fcp = port structure pointer.
 *
 * Return:
 *	QLA_SUCCESS or QLA_FUNCTION_FAILED
 *
 * Context:
 *	Kernel context.
 */
int
qla24xx_update_fcport_fcp_prio(scsi_qla_host_t *vha, fc_port_t *fcport)
{
	int ret;
	int priority;
	uint16_t mb[5];

	if (fcport->port_type != FCT_TARGET ||
	    fcport->loop_id == FC_NO_LOOP_ID)
		return QLA_FUNCTION_FAILED;

	priority = qla24xx_get_fcp_prio(vha, fcport);
	if (priority < 0)
		return QLA_FUNCTION_FAILED;

	if (IS_P3P_TYPE(vha->hw)) {
		fcport->fcp_prio = priority & 0xf;
		return QLA_SUCCESS;
	}

	ret = qla24xx_set_fcp_prio(vha, fcport->loop_id, priority, mb);
	if (ret == QLA_SUCCESS) {
		if (fcport->fcp_prio != priority)
			ql_dbg(ql_dbg_user, vha, 0x709e,
			    "Updated FCP_CMND priority - value=%d loop_id=%d "
			    "port_id=%02x%02x%02x.\n", priority,
			    fcport->loop_id, fcport->d_id.b.domain,
			    fcport->d_id.b.area, fcport->d_id.b.al_pa);
		fcport->fcp_prio = priority & 0xf;
	} else
		ql_dbg(ql_dbg_user, vha, 0x704f,
		    "Unable to update FCP_CMND priority - ret=0x%x for "
		    "loop_id=%d port_id=%02x%02x%02x.\n", ret, fcport->loop_id,
		    fcport->d_id.b.domain, fcport->d_id.b.area,
		    fcport->d_id.b.al_pa);
	return  ret;
}

/*
 * qla24xx_update_all_fcp_prio
 *	Activates fcp priority for all the logged in ports
 *
 * Input:
 *	ha = adapter block pointer.
 *
 * Return:
 *	QLA_SUCCESS or QLA_FUNCTION_FAILED
 *
 * Context:
 *	Kernel context.
 */
int
qla24xx_update_all_fcp_prio(scsi_qla_host_t *vha)
{
	int ret;
	fc_port_t *fcport;

	ret = QLA_FUNCTION_FAILED;
	/* We need to set priority for all logged in ports */
	list_for_each_entry(fcport, &vha->vp_fcports, list)
		ret = qla24xx_update_fcport_fcp_prio(vha, fcport);

	return ret;
}

struct qla_qpair *qla2xxx_create_qpair(struct scsi_qla_host *vha, int qos, int vp_idx)
{
	int rsp_id = 0;
	int  req_id = 0;
	int i;
	struct qla_hw_data *ha = vha->hw;
	uint16_t qpair_id = 0;
	struct qla_qpair *qpair = NULL;
	struct qla_msix_entry *msix;

	if (!(ha->fw_attributes & BIT_6) || !ha->flags.msix_enabled) {
		ql_log(ql_log_warn, vha, 0x00181,
		    "FW/Driver is not multi-queue capable.\n");
		return NULL;
	}

	if (ql2xmqsupport) {
		qpair = kzalloc(sizeof(struct qla_qpair), GFP_KERNEL);
		if (qpair == NULL) {
			ql_log(ql_log_warn, vha, 0x0182,
			    "Failed to allocate memory for queue pair.\n");
			return NULL;
		}
		memset(qpair, 0, sizeof(struct qla_qpair));

		qpair->hw = vha->hw;
		qpair->vha = vha;

		/* Assign available que pair id */
		mutex_lock(&ha->mq_lock);
		qpair_id = find_first_zero_bit(ha->qpair_qid_map, ha->max_qpairs);
		if (qpair_id >= ha->max_qpairs) {
			mutex_unlock(&ha->mq_lock);
			ql_log(ql_log_warn, vha, 0x0183,
			    "No resources to create additional q pair.\n");
			goto fail_qid_map;
		}
		set_bit(qpair_id, ha->qpair_qid_map);
		ha->queue_pair_map[qpair_id] = qpair;
		qpair->id = qpair_id;
		qpair->vp_idx = vp_idx;

		for (i = 0; i < ha->msix_count; i++) {
			msix = &ha->msix_entries[i];
			if (msix->in_use)
				continue;
			qpair->msix = msix;
			ql_log(ql_dbg_multiq, vha, 0xc00f,
			    "Vector %x selected for qpair\n", msix->vector);
			break;
		}
		if (!qpair->msix) {
			ql_log(ql_log_warn, vha, 0x0184,
			    "Out of MSI-X vectors!.\n");
			goto fail_msix;
		}

		qpair->msix->in_use = 1;
		list_add_tail(&qpair->qp_list_elem, &vha->qp_list);

		mutex_unlock(&ha->mq_lock);

		/* Create response queue first */
		rsp_id = qla25xx_create_rsp_que(ha, 0, 0, 0, qpair);
		if (!rsp_id) {
			ql_log(ql_log_warn, vha, 0x0185,
			    "Failed to create response queue.\n");
			goto fail_rsp;
		}

		qpair->rsp = ha->rsp_q_map[rsp_id];

		/* Create request queue */
		req_id = qla25xx_create_req_que(ha, 0, vp_idx, 0, rsp_id, qos);
		if (!req_id) {
			ql_log(ql_log_warn, vha, 0x0186,
			    "Failed to create request queue.\n");
			goto fail_req;
		}

		qpair->req = ha->req_q_map[req_id];
		qpair->rsp->req = qpair->req;

		if (IS_T10_PI_CAPABLE(ha) && ql2xenabledif) {
			if (ha->fw_attributes & BIT_4)
				qpair->difdix_supported = 1;
		}

		qpair->srb_mempool = mempool_create_slab_pool(SRB_MIN_REQ, srb_cachep);
		if (!qpair->srb_mempool) {
			ql_log(ql_log_warn, vha, 0x0191,
			    "Failed to create srb mempool for qpair %d\n",
			    qpair->id);
			goto fail_mempool;
		}

		/* Mark as online */
		qpair->online = 1;

		if (!vha->flags.qpairs_available)
			vha->flags.qpairs_available = 1;

		ql_dbg(ql_dbg_multiq, vha, 0xc00d,
		    "Request/Response queue pair created, id %d\n",
		    qpair->id);
		ql_dbg(ql_dbg_init, vha, 0x0187,
		    "Request/Response queue pair created, id %d\n",
		    qpair->id);
	}
	return qpair;

fail_mempool:
fail_req:
	qla25xx_delete_rsp_que(vha, qpair->rsp);
fail_rsp:
	mutex_lock(&ha->mq_lock);
	qpair->msix->in_use = 0;
	list_del(&qpair->qp_list_elem);
	if (list_empty(&vha->qp_list))
		vha->flags.qpairs_available = 0;
fail_msix:
	ha->queue_pair_map[qpair_id] = NULL;
	clear_bit(qpair_id, ha->qpair_qid_map);
	mutex_unlock(&ha->mq_lock);
fail_qid_map:
	kfree(qpair);
	return NULL;
}

int qla2xxx_delete_qpair(struct scsi_qla_host *vha, struct qla_qpair *qpair)
{
	int ret;
	struct qla_hw_data *ha = qpair->hw;

	qpair->delete_in_progress = 1;
	while (atomic_read(&qpair->ref_count))
		msleep(500);

	ret = qla25xx_delete_req_que(vha, qpair->req);
	if (ret != QLA_SUCCESS)
		goto fail;
	ret = qla25xx_delete_rsp_que(vha, qpair->rsp);
	if (ret != QLA_SUCCESS)
		goto fail;

	mutex_lock(&ha->mq_lock);
	ha->queue_pair_map[qpair->id] = NULL;
	clear_bit(qpair->id, ha->qpair_qid_map);
	list_del(&qpair->qp_list_elem);
	if (list_empty(&vha->qp_list))
		vha->flags.qpairs_available = 0;
	mempool_destroy(qpair->srb_mempool);
	kfree(qpair);
	mutex_unlock(&ha->mq_lock);

	return QLA_SUCCESS;
fail:
	return ret;
}<|MERGE_RESOLUTION|>--- conflicted
+++ resolved
@@ -629,7 +629,6 @@
 	struct srb *sp = s;
 	struct scsi_qla_host *vha = sp->vha;
 	struct qla_hw_data *ha = vha->hw;
-	uint64_t zero = 0;
 	struct port_database_24xx *pd;
 	fc_port_t *fcport = sp->fcport;
 	u16 *mb = sp->u.iocb_cmd.u.mbx.in_mb;
@@ -649,48 +648,7 @@
 
 	pd = (struct port_database_24xx *)sp->u.iocb_cmd.u.mbx.in;
 
-	/* Check for logged in state. */
-	if (pd->current_login_state != PDS_PRLI_COMPLETE &&
-	    pd->last_login_state != PDS_PRLI_COMPLETE) {
-		ql_dbg(ql_dbg_mbx, vha, 0xffff,
-		    "Unable to verify login-state (%x/%x) for "
-		    "loop_id %x.\n", pd->current_login_state,
-		    pd->last_login_state, fcport->loop_id);
-		rval = QLA_FUNCTION_FAILED;
-		goto gpd_error_out;
-	}
-
-	if (fcport->loop_id == FC_NO_LOOP_ID ||
-	    (memcmp(fcport->port_name, (uint8_t *)&zero, 8) &&
-		memcmp(fcport->port_name, pd->port_name, 8))) {
-		/* We lost the device mid way. */
-		rval = QLA_NOT_LOGGED_IN;
-		goto gpd_error_out;
-	}
-
-	/* Names are little-endian. */
-	memcpy(fcport->node_name, pd->node_name, WWN_SIZE);
-
-	/* Get port_id of device. */
-	fcport->d_id.b.domain = pd->port_id[0];
-	fcport->d_id.b.area = pd->port_id[1];
-	fcport->d_id.b.al_pa = pd->port_id[2];
-	fcport->d_id.b.rsvd_1 = 0;
-
-	/* If not target must be initiator or unknown type. */
-	if ((pd->prli_svc_param_word_3[0] & BIT_4) == 0)
-		fcport->port_type = FCT_INITIATOR;
-	else
-		fcport->port_type = FCT_TARGET;
-
-	/* Passback COS information. */
-	fcport->supported_classes = (pd->flags & PDF_CLASS_2) ?
-		FC_COS_CLASS2 : FC_COS_CLASS3;
-
-	if (pd->prli_svc_param_word_3[0] & BIT_7) {
-		fcport->flags |= FCF_CONF_COMP_SUPPORTED;
-		fcport->conf_compl_supported = 1;
-	}
+	rval = __qla24xx_parse_gpdb(vha, fcport, pd);
 
 gpd_error_out:
 	memset(&ea, 0, sizeof(ea));
@@ -876,9 +834,13 @@
 	fcport->login_retry--;
 
 	if ((fcport->fw_login_state == DSC_LS_PLOGI_PEND) ||
-	    (fcport->fw_login_state == DSC_LS_PLOGI_COMP) ||
 	    (fcport->fw_login_state == DSC_LS_PRLI_PEND))
 		return 0;
+
+	if (fcport->fw_login_state == DSC_LS_PLOGI_COMP) {
+		if (time_before_eq(jiffies, fcport->plogi_nack_done_deadline))
+			return 0;
+	}
 
 	/* for pure Target Mode. Login will not be initiated */
 	if (vha->host->active_mode == MODE_TARGET)
@@ -1041,9 +1003,13 @@
 		fcport->flags);
 
 	if ((fcport->fw_login_state == DSC_LS_PLOGI_PEND) ||
-	    (fcport->fw_login_state == DSC_LS_PLOGI_COMP) ||
 	    (fcport->fw_login_state == DSC_LS_PRLI_PEND))
 		return;
+
+	if (fcport->fw_login_state == DSC_LS_PLOGI_COMP) {
+		if (time_before_eq(jiffies, fcport->plogi_nack_done_deadline))
+			return;
+	}
 
 	if (fcport->flags & FCF_ASYNC_SENT) {
 		fcport->login_retry++;
@@ -1078,741 +1044,6 @@
 		if (test_bit(UNLOADING, &vha->dpc_flags))
 			return;
 
-<<<<<<< HEAD
-=======
-done_free_sp:
-	sp->free(sp);
-done:
-	fcport->flags &= ~FCF_ASYNC_SENT;
-	return rval;
-}
-
-static void qla24xx_handle_gnl_done_event(scsi_qla_host_t *vha,
-	struct event_arg *ea)
-{
-	fc_port_t *fcport, *conflict_fcport;
-	struct get_name_list_extended *e;
-	u16 i, n, found = 0, loop_id;
-	port_id_t id;
-	u64 wwn;
-	u8 opt = 0;
-
-	fcport = ea->fcport;
-
-	if (ea->rc) { /* rval */
-		if (fcport->login_retry == 0) {
-			fcport->login_retry = vha->hw->login_retry_count;
-			ql_dbg(ql_dbg_disc, vha, 0xffff,
-				"GNL failed Port login retry %8phN, retry cnt=%d.\n",
-				fcport->port_name, fcport->login_retry);
-		}
-		return;
-	}
-
-	if (fcport->last_rscn_gen != fcport->rscn_gen) {
-		ql_dbg(ql_dbg_disc, vha, 0xffff,
-		    "%s %8phC rscn gen changed rscn %d|%d \n",
-		    __func__, fcport->port_name,
-		    fcport->last_rscn_gen, fcport->rscn_gen);
-		qla24xx_post_gidpn_work(vha, fcport);
-		return;
-	} else if (fcport->last_login_gen != fcport->login_gen) {
-		ql_dbg(ql_dbg_disc, vha, 0xffff,
-			"%s %8phC login gen changed login %d|%d \n",
-			__func__, fcport->port_name,
-			fcport->last_login_gen, fcport->login_gen);
-		return;
-	}
-
-	n = ea->data[0] / sizeof(struct get_name_list_extended);
-
-	ql_dbg(ql_dbg_disc, vha, 0xffff,
-	    "%s %d %8phC n %d %02x%02x%02x lid %d \n",
-	    __func__, __LINE__, fcport->port_name, n,
-	    fcport->d_id.b.domain, fcport->d_id.b.area,
-	    fcport->d_id.b.al_pa, fcport->loop_id);
-
-	for (i = 0; i < n; i++) {
-		e = &vha->gnl.l[i];
-		wwn = wwn_to_u64(e->port_name);
-
-		if (memcmp((u8 *)&wwn, fcport->port_name, WWN_SIZE))
-			continue;
-
-		found = 1;
-		id.b.domain = e->port_id[2];
-		id.b.area = e->port_id[1];
-		id.b.al_pa = e->port_id[0];
-		id.b.rsvd_1 = 0;
-
-		loop_id = le16_to_cpu(e->nport_handle);
-		loop_id = (loop_id & 0x7fff);
-
-		ql_dbg(ql_dbg_disc, vha, 0xffff,
-			"%s found %8phC CLS [%d|%d] ID[%02x%02x%02x|%02x%02x%02x] lid[%d|%d]\n",
-			   __func__, fcport->port_name,
-			e->current_login_state, fcport->fw_login_state,
-			id.b.domain, id.b.area, id.b.al_pa,
-			fcport->d_id.b.domain, fcport->d_id.b.area,
-			fcport->d_id.b.al_pa, loop_id, fcport->loop_id);
-
-		if ((id.b24 != fcport->d_id.b24) ||
-		    ((fcport->loop_id != FC_NO_LOOP_ID) &&
-			(fcport->loop_id != loop_id))) {
-			ql_dbg(ql_dbg_disc, vha, 0xffff,
-			   "%s %d %8phC post del sess\n",
-			   __func__, __LINE__, fcport->port_name);
-			qlt_schedule_sess_for_deletion(fcport, 1);
-			return;
-		}
-
-		fcport->loop_id = loop_id;
-
-		wwn = wwn_to_u64(fcport->port_name);
-		qlt_find_sess_invalidate_other(vha, wwn,
-			id, loop_id, &conflict_fcport);
-
-		if (conflict_fcport) {
-			/*
-			 * Another share fcport share the same loop_id &
-			 * nport id. Conflict fcport needs to finish
-			 * cleanup before this fcport can proceed to login.
-			 */
-			conflict_fcport->conflict = fcport;
-			fcport->login_pause = 1;
-		}
-
-		switch (e->current_login_state) {
-		case DSC_LS_PRLI_COMP:
-			ql_dbg(ql_dbg_disc, vha, 0xffff,
-			   "%s %d %8phC post gpdb\n",
-			   __func__, __LINE__, fcport->port_name);
-			opt = PDO_FORCE_ADISC;
-			qla24xx_post_gpdb_work(vha, fcport, opt);
-			break;
-
-		case DSC_LS_PORT_UNAVAIL:
-		default:
-			if (fcport->loop_id == FC_NO_LOOP_ID) {
-				qla2x00_find_new_loop_id(vha, fcport);
-				fcport->fw_login_state = DSC_LS_PORT_UNAVAIL;
-			}
-			ql_dbg(ql_dbg_disc, vha, 0xffff,
-			   "%s %d %8phC \n",
-			   __func__, __LINE__, fcport->port_name);
-			qla24xx_fcport_handle_login(vha, fcport);
-			break;
-		}
-	}
-
-	if (!found) {
-		/* fw has no record of this port */
-		if (fcport->loop_id == FC_NO_LOOP_ID) {
-			qla2x00_find_new_loop_id(vha, fcport);
-			fcport->fw_login_state = DSC_LS_PORT_UNAVAIL;
-		} else {
-			for (i = 0; i < n; i++) {
-				e = &vha->gnl.l[i];
-				id.b.domain = e->port_id[0];
-				id.b.area = e->port_id[1];
-				id.b.al_pa = e->port_id[2];
-				id.b.rsvd_1 = 0;
-				loop_id = le16_to_cpu(e->nport_handle);
-
-				if (fcport->d_id.b24 == id.b24) {
-					conflict_fcport =
-					    qla2x00_find_fcport_by_wwpn(vha,
-						e->port_name, 0);
-
-					ql_dbg(ql_dbg_disc, vha, 0xffff,
-					    "%s %d %8phC post del sess\n",
-					    __func__, __LINE__,
-					    conflict_fcport->port_name);
-					qlt_schedule_sess_for_deletion
-						(conflict_fcport, 1);
-				}
-
-				if (fcport->loop_id == loop_id) {
-					/* FW already picked this loop id for another fcport */
-					qla2x00_find_new_loop_id(vha, fcport);
-				}
-			}
-		}
-		qla24xx_fcport_handle_login(vha, fcport);
-	}
-} /* gnl_event */
-
-static void
-qla24xx_async_gnl_sp_done(void *s, int res)
-{
-	struct srb *sp = s;
-	struct scsi_qla_host *vha = sp->vha;
-	unsigned long flags;
-	struct fc_port *fcport = NULL, *tf;
-	u16 i, n = 0, loop_id;
-	struct event_arg ea;
-	struct get_name_list_extended *e;
-	u64 wwn;
-	struct list_head h;
-
-	ql_dbg(ql_dbg_disc, vha, 0xffff,
-	    "Async done-%s res %x mb[1]=%x mb[2]=%x \n",
-	    sp->name, res, sp->u.iocb_cmd.u.mbx.in_mb[1],
-	    sp->u.iocb_cmd.u.mbx.in_mb[2]);
-
-	memset(&ea, 0, sizeof(ea));
-	ea.sp = sp;
-	ea.rc = res;
-	ea.event = FCME_GNL_DONE;
-
-	if (sp->u.iocb_cmd.u.mbx.in_mb[1] >=
-	    sizeof(struct get_name_list_extended)) {
-		n = sp->u.iocb_cmd.u.mbx.in_mb[1] /
-		    sizeof(struct get_name_list_extended);
-		ea.data[0] = sp->u.iocb_cmd.u.mbx.in_mb[1]; /* amnt xfered */
-	}
-
-	for (i = 0; i < n; i++) {
-		e = &vha->gnl.l[i];
-		loop_id = le16_to_cpu(e->nport_handle);
-		/* mask out reserve bit */
-		loop_id = (loop_id & 0x7fff);
-		set_bit(loop_id, vha->hw->loop_id_map);
-		wwn = wwn_to_u64(e->port_name);
-
-		ql_dbg(ql_dbg_disc + ql_dbg_verbose, vha, 0xffff,
-		    "%s %8phC %02x:%02x:%02x state %d/%d lid %x \n",
-		    __func__, (void *)&wwn, e->port_id[2], e->port_id[1],
-		    e->port_id[0], e->current_login_state, e->last_login_state,
-		    (loop_id & 0x7fff));
-	}
-
-	spin_lock_irqsave(&vha->hw->tgt.sess_lock, flags);
-	vha->gnl.sent = 0;
-
-	INIT_LIST_HEAD(&h);
-	fcport = tf = NULL;
-	if (!list_empty(&vha->gnl.fcports))
-		list_splice_init(&vha->gnl.fcports, &h);
-
-	list_for_each_entry_safe(fcport, tf, &h, gnl_entry) {
-		list_del_init(&fcport->gnl_entry);
-		fcport->flags &= ~FCF_ASYNC_SENT;
-		ea.fcport = fcport;
-
-		qla2x00_fcport_event_handler(vha, &ea);
-	}
-
-	spin_unlock_irqrestore(&vha->hw->tgt.sess_lock, flags);
-
-	sp->free(sp);
-}
-
-int qla24xx_async_gnl(struct scsi_qla_host *vha, fc_port_t *fcport)
-{
-	srb_t *sp;
-	struct srb_iocb *mbx;
-	int rval = QLA_FUNCTION_FAILED;
-	unsigned long flags;
-	u16 *mb;
-
-	if (!vha->flags.online)
-		goto done;
-
-	ql_dbg(ql_dbg_disc, vha, 0xffff,
-	    "Async-gnlist WWPN %8phC \n", fcport->port_name);
-
-	spin_lock_irqsave(&vha->hw->tgt.sess_lock, flags);
-	fcport->flags |= FCF_ASYNC_SENT;
-	fcport->disc_state = DSC_GNL;
-	fcport->last_rscn_gen = fcport->rscn_gen;
-	fcport->last_login_gen = fcport->login_gen;
-
-	list_add_tail(&fcport->gnl_entry, &vha->gnl.fcports);
-	if (vha->gnl.sent) {
-		spin_unlock_irqrestore(&vha->hw->tgt.sess_lock, flags);
-		rval = QLA_SUCCESS;
-		goto done;
-	}
-	vha->gnl.sent = 1;
-	spin_unlock_irqrestore(&vha->hw->tgt.sess_lock, flags);
-
-	sp = qla2x00_get_sp(vha, fcport, GFP_KERNEL);
-	if (!sp)
-		goto done;
-	sp->type = SRB_MB_IOCB;
-	sp->name = "gnlist";
-	sp->gen1 = fcport->rscn_gen;
-	sp->gen2 = fcport->login_gen;
-
-	qla2x00_init_timer(sp, qla2x00_get_async_timeout(vha)+2);
-
-	mb = sp->u.iocb_cmd.u.mbx.out_mb;
-	mb[0] = MBC_PORT_NODE_NAME_LIST;
-	mb[1] = BIT_2 | BIT_3;
-	mb[2] = MSW(vha->gnl.ldma);
-	mb[3] = LSW(vha->gnl.ldma);
-	mb[6] = MSW(MSD(vha->gnl.ldma));
-	mb[7] = LSW(MSD(vha->gnl.ldma));
-	mb[8] = vha->gnl.size;
-	mb[9] = vha->vp_idx;
-
-	mbx = &sp->u.iocb_cmd;
-	mbx->timeout = qla2x00_async_iocb_timeout;
-
-	sp->done = qla24xx_async_gnl_sp_done;
-
-	rval = qla2x00_start_sp(sp);
-	if (rval != QLA_SUCCESS)
-		goto done_free_sp;
-
-	ql_dbg(ql_dbg_disc, vha, 0xffff,
-		"Async-%s - OUT WWPN %8phC hndl %x\n",
-		sp->name, fcport->port_name, sp->handle);
-
-	return rval;
-
-done_free_sp:
-	sp->free(sp);
-done:
-	fcport->flags &= ~FCF_ASYNC_SENT;
-	return rval;
-}
-
-int qla24xx_post_gnl_work(struct scsi_qla_host *vha, fc_port_t *fcport)
-{
-	struct qla_work_evt *e;
-
-	e = qla2x00_alloc_work(vha, QLA_EVT_GNL);
-	if (!e)
-		return QLA_FUNCTION_FAILED;
-
-	e->u.fcport.fcport = fcport;
-	return qla2x00_post_work(vha, e);
-}
-
-static
-void qla24xx_async_gpdb_sp_done(void *s, int res)
-{
-	struct srb *sp = s;
-	struct scsi_qla_host *vha = sp->vha;
-	struct qla_hw_data *ha = vha->hw;
-	struct port_database_24xx *pd;
-	fc_port_t *fcport = sp->fcport;
-	u16 *mb = sp->u.iocb_cmd.u.mbx.in_mb;
-	int rval = QLA_SUCCESS;
-	struct event_arg ea;
-
-	ql_dbg(ql_dbg_disc, vha, 0xffff,
-	    "Async done-%s res %x, WWPN %8phC mb[1]=%x mb[2]=%x \n",
-	    sp->name, res, fcport->port_name, mb[1], mb[2]);
-
-	fcport->flags &= ~FCF_ASYNC_SENT;
-
-	if (res) {
-		rval = res;
-		goto gpd_error_out;
-	}
-
-	pd = (struct port_database_24xx *)sp->u.iocb_cmd.u.mbx.in;
-
-	rval = __qla24xx_parse_gpdb(vha, fcport, pd);
-
-gpd_error_out:
-	memset(&ea, 0, sizeof(ea));
-	ea.event = FCME_GPDB_DONE;
-	ea.rc = rval;
-	ea.fcport = fcport;
-	ea.sp = sp;
-
-	qla2x00_fcport_event_handler(vha, &ea);
-
-	dma_pool_free(ha->s_dma_pool, sp->u.iocb_cmd.u.mbx.in,
-		sp->u.iocb_cmd.u.mbx.in_dma);
-
-	sp->free(sp);
-}
-
-static int qla24xx_post_gpdb_work(struct scsi_qla_host *vha, fc_port_t *fcport,
-    u8 opt)
-{
-	struct qla_work_evt *e;
-
-	e = qla2x00_alloc_work(vha, QLA_EVT_GPDB);
-	if (!e)
-		return QLA_FUNCTION_FAILED;
-
-	e->u.fcport.fcport = fcport;
-	e->u.fcport.opt = opt;
-	return qla2x00_post_work(vha, e);
-}
-
-int qla24xx_async_gpdb(struct scsi_qla_host *vha, fc_port_t *fcport, u8 opt)
-{
-	srb_t *sp;
-	struct srb_iocb *mbx;
-	int rval = QLA_FUNCTION_FAILED;
-	u16 *mb;
-	dma_addr_t pd_dma;
-	struct port_database_24xx *pd;
-	struct qla_hw_data *ha = vha->hw;
-
-	if (!vha->flags.online)
-		goto done;
-
-	fcport->flags |= FCF_ASYNC_SENT;
-	fcport->disc_state = DSC_GPDB;
-
-	sp = qla2x00_get_sp(vha, fcport, GFP_KERNEL);
-	if (!sp)
-		goto done;
-
-	pd = dma_pool_alloc(ha->s_dma_pool, GFP_KERNEL, &pd_dma);
-	if (pd == NULL) {
-		ql_log(ql_log_warn, vha, 0xffff,
-			"Failed to allocate port database structure.\n");
-		goto done_free_sp;
-	}
-	memset(pd, 0, max(PORT_DATABASE_SIZE, PORT_DATABASE_24XX_SIZE));
-
-	sp->type = SRB_MB_IOCB;
-	sp->name = "gpdb";
-	sp->gen1 = fcport->rscn_gen;
-	sp->gen2 = fcport->login_gen;
-	qla2x00_init_timer(sp, qla2x00_get_async_timeout(vha) + 2);
-
-	mb = sp->u.iocb_cmd.u.mbx.out_mb;
-	mb[0] = MBC_GET_PORT_DATABASE;
-	mb[1] = fcport->loop_id;
-	mb[2] = MSW(pd_dma);
-	mb[3] = LSW(pd_dma);
-	mb[6] = MSW(MSD(pd_dma));
-	mb[7] = LSW(MSD(pd_dma));
-	mb[9] = vha->vp_idx;
-	mb[10] = opt;
-
-	mbx = &sp->u.iocb_cmd;
-	mbx->timeout = qla2x00_async_iocb_timeout;
-	mbx->u.mbx.in = (void *)pd;
-	mbx->u.mbx.in_dma = pd_dma;
-
-	sp->done = qla24xx_async_gpdb_sp_done;
-
-	rval = qla2x00_start_sp(sp);
-	if (rval != QLA_SUCCESS)
-		goto done_free_sp;
-
-	ql_dbg(ql_dbg_disc, vha, 0xffff,
-		"Async-%s %8phC hndl %x opt %x\n",
-		sp->name, fcport->port_name, sp->handle, opt);
-
-	return rval;
-
-done_free_sp:
-	if (pd)
-		dma_pool_free(ha->s_dma_pool, pd, pd_dma);
-
-	sp->free(sp);
-done:
-	fcport->flags &= ~FCF_ASYNC_SENT;
-	qla24xx_post_gpdb_work(vha, fcport, opt);
-	return rval;
-}
-
-static
-void qla24xx_handle_gpdb_event(scsi_qla_host_t *vha, struct event_arg *ea)
-{
-	int rval = ea->rc;
-	fc_port_t *fcport = ea->fcport;
-	unsigned long flags;
-
-	fcport->flags &= ~FCF_ASYNC_SENT;
-
-	ql_dbg(ql_dbg_disc, vha, 0xffff,
-	    "%s %8phC DS %d LS %d rval %d\n", __func__, fcport->port_name,
-	    fcport->disc_state, fcport->fw_login_state, rval);
-
-	if (ea->sp->gen2 != fcport->login_gen) {
-		/* target side must have changed it. */
-		ql_dbg(ql_dbg_disc, vha, 0xffff,
-		    "%s %8phC generation changed rscn %d|%d login %d|%d \n",
-		    __func__, fcport->port_name, fcport->last_rscn_gen,
-		    fcport->rscn_gen, fcport->last_login_gen,
-		    fcport->login_gen);
-		return;
-	} else if (ea->sp->gen1 != fcport->rscn_gen) {
-		ql_dbg(ql_dbg_disc, vha, 0xffff, "%s %d %8phC post gidpn\n",
-		    __func__, __LINE__, fcport->port_name);
-		qla24xx_post_gidpn_work(vha, fcport);
-		return;
-	}
-
-	if (rval != QLA_SUCCESS) {
-		ql_dbg(ql_dbg_disc, vha, 0xffff, "%s %d %8phC post del sess\n",
-		    __func__, __LINE__, fcport->port_name);
-		qlt_schedule_sess_for_deletion_lock(fcport);
-		return;
-	}
-
-	spin_lock_irqsave(&vha->hw->tgt.sess_lock, flags);
-	ea->fcport->login_gen++;
-	ea->fcport->deleted = 0;
-	ea->fcport->logout_on_delete = 1;
-
-	if (!ea->fcport->login_succ && !IS_SW_RESV_ADDR(ea->fcport->d_id)) {
-		vha->fcport_count++;
-		ea->fcport->login_succ = 1;
-
-		if (!IS_IIDMA_CAPABLE(vha->hw) ||
-		    !vha->hw->flags.gpsc_supported) {
-			ql_dbg(ql_dbg_disc, vha, 0xffff,
-			    "%s %d %8phC post upd_fcport fcp_cnt %d\n",
-			    __func__, __LINE__, fcport->port_name,
-			    vha->fcport_count);
-
-			qla24xx_post_upd_fcport_work(vha, fcport);
-		} else {
-			ql_dbg(ql_dbg_disc, vha, 0xffff,
-			    "%s %d %8phC post gpsc fcp_cnt %d\n",
-			    __func__, __LINE__, fcport->port_name,
-			    vha->fcport_count);
-
-			qla24xx_post_gpsc_work(vha, fcport);
-		}
-	}
-	spin_unlock_irqrestore(&vha->hw->tgt.sess_lock, flags);
-} /* gpdb event */
-
-int qla24xx_fcport_handle_login(struct scsi_qla_host *vha, fc_port_t *fcport)
-{
-	if (fcport->login_retry == 0)
-		return 0;
-
-	if (fcport->scan_state != QLA_FCPORT_FOUND)
-		return 0;
-
-	ql_dbg(ql_dbg_disc, vha, 0xffff,
-	    "%s %8phC DS %d LS %d P %d fl %x confl %p rscn %d|%d login %d|%d retry %d lid %d\n",
-	    __func__, fcport->port_name, fcport->disc_state,
-	    fcport->fw_login_state, fcport->login_pause, fcport->flags,
-	    fcport->conflict, fcport->last_rscn_gen, fcport->rscn_gen,
-	    fcport->last_login_gen, fcport->login_gen, fcport->login_retry,
-	    fcport->loop_id);
-
-	fcport->login_retry--;
-
-	if ((fcport->fw_login_state == DSC_LS_PLOGI_PEND) ||
-	    (fcport->fw_login_state == DSC_LS_PRLI_PEND))
-		return 0;
-
-	if (fcport->fw_login_state == DSC_LS_PLOGI_COMP) {
-		if (time_before_eq(jiffies, fcport->plogi_nack_done_deadline))
-			return 0;
-	}
-
-	/* for pure Target Mode. Login will not be initiated */
-	if (vha->host->active_mode == MODE_TARGET)
-		return 0;
-
-	if (fcport->flags & FCF_ASYNC_SENT) {
-		set_bit(RELOGIN_NEEDED, &vha->dpc_flags);
-		return 0;
-	}
-
-	switch (fcport->disc_state) {
-	case DSC_DELETED:
-		if (fcport->loop_id == FC_NO_LOOP_ID) {
-			ql_dbg(ql_dbg_disc, vha, 0xffff,
-			   "%s %d %8phC post gnl\n",
-			   __func__, __LINE__, fcport->port_name);
-			qla24xx_async_gnl(vha, fcport);
-		} else {
-			ql_dbg(ql_dbg_disc, vha, 0xffff,
-			   "%s %d %8phC post login\n",
-			   __func__, __LINE__, fcport->port_name);
-			fcport->disc_state = DSC_LOGIN_PEND;
-			qla2x00_post_async_login_work(vha, fcport, NULL);
-		}
-		break;
-
-	case DSC_GNL:
-		if (fcport->login_pause) {
-			fcport->last_rscn_gen = fcport->rscn_gen;
-			fcport->last_login_gen = fcport->login_gen;
-			set_bit(RELOGIN_NEEDED, &vha->dpc_flags);
-			break;
-		}
-
-		if (fcport->flags & FCF_FCP2_DEVICE) {
-			u8 opt = PDO_FORCE_ADISC;
-
-			ql_dbg(ql_dbg_disc, vha, 0xffff,
-			   "%s %d %8phC post gpdb\n",
-			   __func__, __LINE__, fcport->port_name);
-
-			fcport->disc_state = DSC_GPDB;
-			qla24xx_post_gpdb_work(vha, fcport, opt);
-		} else {
-			ql_dbg(ql_dbg_disc, vha, 0xffff,
-			   "%s %d %8phC post login \n",
-			   __func__, __LINE__, fcport->port_name);
-			fcport->disc_state = DSC_LOGIN_PEND;
-			qla2x00_post_async_login_work(vha, fcport, NULL);
-		}
-
-		break;
-
-	case DSC_LOGIN_FAILED:
-		ql_dbg(ql_dbg_disc, vha, 0xffff,
-			   "%s %d %8phC post gidpn \n",
-			   __func__, __LINE__, fcport->port_name);
-
-		qla24xx_post_gidpn_work(vha, fcport);
-		break;
-
-	case DSC_LOGIN_COMPLETE:
-		/* recheck login state */
-		ql_dbg(ql_dbg_disc, vha, 0xffff,
-			   "%s %d %8phC post gpdb \n",
-			   __func__, __LINE__, fcport->port_name);
-
-		qla24xx_post_gpdb_work(vha, fcport, PDO_FORCE_ADISC);
-		break;
-
-	default:
-		break;
-	}
-
-	return 0;
-}
-
-static
-void qla24xx_handle_rscn_event(fc_port_t *fcport, struct event_arg *ea)
-{
-	fcport->rscn_gen++;
-
-	ql_dbg(ql_dbg_disc, fcport->vha, 0xffff,
-		"%s %8phC DS %d LS %d\n",
-		__func__, fcport->port_name, fcport->disc_state,
-		fcport->fw_login_state);
-
-	if (fcport->flags & FCF_ASYNC_SENT)
-		return;
-
-	switch (fcport->disc_state) {
-	case DSC_DELETED:
-	case DSC_LOGIN_COMPLETE:
-		qla24xx_post_gidpn_work(fcport->vha, fcport);
-		break;
-
-	default:
-		break;
-	}
-}
-
-int qla24xx_post_newsess_work(struct scsi_qla_host *vha, port_id_t *id,
-	u8 *port_name, void *pla)
-{
-	struct qla_work_evt *e;
-	e = qla2x00_alloc_work(vha, QLA_EVT_NEW_SESS);
-	if (!e)
-		return QLA_FUNCTION_FAILED;
-
-	e->u.new_sess.id = *id;
-	e->u.new_sess.pla = pla;
-	memcpy(e->u.new_sess.port_name, port_name, WWN_SIZE);
-
-	return qla2x00_post_work(vha, e);
-}
-
-static
-int qla24xx_handle_delete_done_event(scsi_qla_host_t *vha,
-	struct event_arg *ea)
-{
-	fc_port_t *fcport = ea->fcport;
-
-	if (test_bit(UNLOADING, &vha->dpc_flags))
-		return 0;
-
-	switch (vha->host->active_mode) {
-	case MODE_INITIATOR:
-	case MODE_DUAL:
-		if (fcport->scan_state == QLA_FCPORT_FOUND)
-			qla24xx_fcport_handle_login(vha, fcport);
-		break;
-
-	case MODE_TARGET:
-	default:
-		/* no-op */
-		break;
-	}
-
-	return 0;
-}
-
-static
-void qla24xx_handle_relogin_event(scsi_qla_host_t *vha,
-	struct event_arg *ea)
-{
-	fc_port_t *fcport = ea->fcport;
-
-	if (fcport->scan_state != QLA_FCPORT_FOUND) {
-		fcport->login_retry++;
-		return;
-	}
-
-	ql_dbg(ql_dbg_disc, vha, 0xffff,
-		"%s %8phC DS %d LS %d P %d del %d cnfl %p rscn %d|%d login %d|%d fl %x\n",
-		__func__, fcport->port_name, fcport->disc_state,
-		fcport->fw_login_state, fcport->login_pause,
-		fcport->deleted, fcport->conflict,
-		fcport->last_rscn_gen, fcport->rscn_gen,
-		fcport->last_login_gen, fcport->login_gen,
-		fcport->flags);
-
-	if ((fcport->fw_login_state == DSC_LS_PLOGI_PEND) ||
-	    (fcport->fw_login_state == DSC_LS_PRLI_PEND))
-		return;
-
-	if (fcport->fw_login_state == DSC_LS_PLOGI_COMP) {
-		if (time_before_eq(jiffies, fcport->plogi_nack_done_deadline))
-			return;
-	}
-
-	if (fcport->flags & FCF_ASYNC_SENT) {
-		fcport->login_retry++;
-		set_bit(RELOGIN_NEEDED, &vha->dpc_flags);
-		return;
-	}
-
-	if (fcport->disc_state == DSC_DELETE_PEND) {
-		fcport->login_retry++;
-		return;
-	}
-
-	if (fcport->last_rscn_gen != fcport->rscn_gen) {
-		ql_dbg(ql_dbg_disc, vha, 0xffff, "%s %d %8phC post gidpn\n",
-		    __func__, __LINE__, fcport->port_name);
-
-		qla24xx_async_gidpn(vha, fcport);
-		return;
-	}
-
-	qla24xx_fcport_handle_login(vha, fcport);
-}
-
-void qla2x00_fcport_event_handler(scsi_qla_host_t *vha, struct event_arg *ea)
-{
-	fc_port_t *fcport, *f, *tf;
-	uint32_t id = 0, mask, rid;
-	int rc;
-
-	switch (ea->event) {
-	case FCME_RELOGIN:
-		if (test_bit(UNLOADING, &vha->dpc_flags))
-			return;
-
->>>>>>> fe82203b
 		qla24xx_handle_relogin_event(vha, ea);
 		break;
 	case FCME_RSCN:
@@ -6262,14 +5493,11 @@
 	if (!(IS_P3P_TYPE(ha)))
 		ha->isp_ops->reset_chip(vha);
 
-<<<<<<< HEAD
-=======
 	ha->flags.n2n_ae = 0;
 	ha->flags.lip_ae = 0;
 	ha->current_topology = 0;
 	ha->flags.fw_started = 0;
 	ha->flags.fw_init_done = 0;
->>>>>>> fe82203b
 	ha->chip_reset++;
 
 	atomic_set(&vha->loop_down_timer, LOOP_DOWN_TIME);
