--- conflicted
+++ resolved
@@ -613,7 +613,6 @@
 	can be removed.
 Who:	Jean Delvare <khali@linux-fr.org>
 
-<<<<<<< HEAD
 ----------------------------
 
 What:	xt_connlimit rev 0
@@ -637,6 +636,4 @@
 	can also cleanup the parameter handling a bit ().
 Who:	Michal Hocko <mhocko@suse.cz>
 
-=======
->>>>>>> 320d6c1b
 ----------------------------