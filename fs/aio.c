--- conflicted
+++ resolved
@@ -823,11 +823,6 @@
 
 	local_irq_save(flags);
 	kcpu = this_cpu_ptr(ctx->cpu);
-<<<<<<< HEAD
-
-	local_irq_save(flags);
-=======
->>>>>>> bfe01a5b
 	kcpu->reqs_available += nr;
 
 	while (kcpu->reqs_available >= ctx->req_batch * 2) {
@@ -836,10 +831,6 @@
 	}
 
 	local_irq_restore(flags);
-<<<<<<< HEAD
-	preempt_enable();
-=======
->>>>>>> bfe01a5b
 }
 
 static bool get_reqs_available(struct kioctx *ctx)
@@ -850,11 +841,6 @@
 
 	local_irq_save(flags);
 	kcpu = this_cpu_ptr(ctx->cpu);
-<<<<<<< HEAD
-
-	local_irq_save(flags);
-=======
->>>>>>> bfe01a5b
 	if (!kcpu->reqs_available) {
 		int old, avail = atomic_read(&ctx->reqs_available);
 
@@ -874,10 +860,6 @@
 	kcpu->reqs_available--;
 out:
 	local_irq_restore(flags);
-<<<<<<< HEAD
-	preempt_enable();
-=======
->>>>>>> bfe01a5b
 	return ret;
 }
 
