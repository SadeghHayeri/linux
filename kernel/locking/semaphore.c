--- conflicted
+++ resolved
@@ -389,7 +389,6 @@
 }
 
 int __booster_thread_func(void *data) {
-    printk(KERN_INFO "### 1\n");
     struct my_semaphore* sem = (struct my_semaphore*)data;
     struct my_semaphore_list_items* random_runner;
     struct my_semaphore_list_items* max_prio_waiter;
@@ -397,6 +396,7 @@
     int boost_time = 1 * 1000;
     int before_boost_prio, max_prio;
     unsigned long flags;
+    printk(KERN_INFO "### 1\n");
     printk(KERN_INFO "### 2\n");
 
     while(true) {
@@ -409,16 +409,11 @@
         printk(KERN_INFO "### 5\n");
 
         raw_spin_lock_irqsave(&sem->lock, flags);
-<<<<<<< HEAD
+        printk(KERN_INFO "### 6\n");
         max_prio_waiter = __find_max_prio_waiter(sem);
+        printk(KERN_INFO "### 7\n");
         random_runner = __get_random_runner(sem);
-=======
-        printk(KERN_INFO "### 6\n");
-        struct my_semaphore_list_items* max_prio_waiter = __find_max_prio_waiter(sem);
-        printk(KERN_INFO "### 7\n");
-        struct my_semaphore_list_items* random_runner = __get_random_runner(sem);
         printk(KERN_INFO "### 8\n");
->>>>>>> b963f50f
         raw_spin_unlock_irqrestore(&sem->lock, flags);
         printk(KERN_INFO "### 9\n");
 
@@ -439,15 +434,10 @@
                 random_runner->task->pid,
                 random_runner->task->prio);
 
-<<<<<<< HEAD
+        printk(KERN_INFO "### 13\n");
         before_boost_prio = random_runner->task->prio;
         max_prio = max_prio_waiter->task->prio;
-=======
-        printk(KERN_INFO "### 13\n");
-        int before_boost_prio = random_runner->task->prio;
-        int max_prio = max_prio_waiter->task->prio;
         printk(KERN_INFO "### 14\n");
->>>>>>> b963f50f
 
         random_runner->task->prio = max_prio;
         printk(KERN_INFO "### 15\n");
@@ -523,13 +513,8 @@
 //////////////////// syscalls ///////////////////
 void my_sem_init(struct my_semaphore *sem, int val)
 {
-<<<<<<< HEAD
-=======
+    static struct lock_class_key __key;
     printk(KERN_INFO "*** 1\n");
-    printk(KERN_INFO "## init start ##\n");
-
->>>>>>> b963f50f
-    static struct lock_class_key __key;
     printk(KERN_INFO "## init start ##\n");
     *sem = (struct my_semaphore) __MY_SEMAPHORE_INITIALIZER(*sem, val);
     printk(KERN_INFO "*** 2\n");
@@ -580,17 +565,11 @@
 EXPORT_SYMBOL(my_sem_down);
 
 extern void my_sem_destroy(struct my_semaphore *sem) {
-<<<<<<< HEAD
-
-    unsigned long flags;
-    printk(KERN_INFO "## destroy start ##\n");
-
-=======
+    unsigned long flags;
     printk(KERN_INFO "$$$ 1\n");
     printk(KERN_INFO "## destroy start ##\n");
-    unsigned long flags;
+
     printk(KERN_INFO "$$$ 2\n");
->>>>>>> b963f50f
     raw_spin_lock_irqsave(&sem->lock, flags);
     printk(KERN_INFO "$$$ 3\n");
 
